from django.conf import settings
from django.contrib.admin.sites import site
from django.urls import include, path
from django.views.generic import RedirectView

from .miner.business_metrics import metrics_manager
from .miner.metrics import metrics_view
from .miner.views import get_version

urlpatterns = [
    path('admin/', site.urls),
    path('', RedirectView.as_view(url='/admin/'), name='home'),
    path('', include('django.contrib.auth.urls')),
<<<<<<< HEAD

    path('version', get_version),
=======
>>>>>>> 8dd9a063
    path('metrics', metrics_view, name="prometheus-django-metrics"),
    path('business-metrics', metrics_manager.view, name="prometheus-business-metrics"),
]

if settings.DEBUG_TOOLBAR:
    urlpatterns += [
        path('__debug__/', include('debug_toolbar.urls')),
    ]<|MERGE_RESOLUTION|>--- conflicted
+++ resolved
@@ -11,11 +11,7 @@
     path('admin/', site.urls),
     path('', RedirectView.as_view(url='/admin/'), name='home'),
     path('', include('django.contrib.auth.urls')),
-<<<<<<< HEAD
-
     path('version', get_version),
-=======
->>>>>>> 8dd9a063
     path('metrics', metrics_view, name="prometheus-django-metrics"),
     path('business-metrics', metrics_manager.view, name="prometheus-business-metrics"),
 ]
