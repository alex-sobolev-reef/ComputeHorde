import datetime as dt
import logging
import time
import uuid
from functools import cached_property
from typing import Protocol

import bittensor
from compute_horde.mv_protocol import miner_requests, validator_requests
from compute_horde.mv_protocol.validator_requests import BaseValidatorRequest
from django.conf import settings
from django.utils import timezone

from compute_horde_miner.miner.executor_manager import current
from compute_horde_miner.miner.executor_manager.base import ExecutorUnavailable
from compute_horde_miner.miner.miner_consumer.base_compute_horde_consumer import (
    BaseConsumer,
    log_errors_explicitly,
)
from compute_horde_miner.miner.miner_consumer.layer_utils import (
    ExecutorFailed,
    ExecutorFailedToPrepare,
    ExecutorFinished,
    ExecutorReady,
    ExecutorSpecs,
    ValidatorInterfaceMixin,
)
from compute_horde_miner.miner.models import (
    AcceptedJob,
    JobFinishedReceipt,
    JobStartedReceipt,
    Validator,
    ValidatorBlacklist,
)
from compute_horde_miner.miner.tasks import prepare_receipts

logger = logging.getLogger(__name__)

AUTH_MESSAGE_MAX_AGE = 10

DONT_CHECK = "DONT_CHECK"


class _RequestWithBlobForSigning(Protocol):
    def blob_for_signing(self) -> str: ...


def get_miner_signature(msg: _RequestWithBlobForSigning) -> str:
    keypair = settings.BITTENSOR_WALLET().get_hotkey()
    return f"0x{keypair.sign(msg.blob_for_signing()).hex()}"


class MinerValidatorConsumer(BaseConsumer, ValidatorInterfaceMixin):
    def __init__(self, *a, **kw):
        super().__init__(*a, **kw)
        if settings.DEBUG_TURN_AUTHENTICATION_OFF or settings.IS_LOCAL_MINER:
            self.my_hotkey = DONT_CHECK
        else:
            self.my_hotkey = settings.BITTENSOR_WALLET().get_hotkey().ss58_address
        self.validator_authenticated = False
        self.msg_queue = []
        self.defer_saving_jobs = []
        self.defer_executor_ready = []
        self.pending_jobs: dict[str, AcceptedJob] = {}

        # Validator is populated only after the connection initialization succeeds
        self._maybe_validator: Validator | None = None

    @cached_property
    def validator(self) -> Validator:
        if not self._maybe_validator:
            raise Exception("Consumer not initialized: missing validator")
        return self._maybe_validator

    @cached_property
    def validator_key(self) -> str:
        return str(self.scope["url_route"]["kwargs"]["validator_key"])

    @log_errors_explicitly
    async def connect(self):
        await super().connect()
        # TODO verify ssl cert

        try:
            self._maybe_validator = await Validator.objects.aget(public_key=self.validator_key)
        except Validator.DoesNotExist:
            await self.close_with_error_msg(f"Unknown validator: {self.validator_key}")
            return

        if not (self.validator.active or settings.DEBUG_TURN_AUTHENTICATION_OFF):
            await self.close_with_error_msg(f"Inactive validator: {self.validator_key}")
            return

        self.pending_jobs = await AcceptedJob.get_for_validator(self.validator)
        for job in self.pending_jobs.values():
            if job.status != AcceptedJob.Status.WAITING_FOR_PAYLOAD:
                # TODO: this actually works only for temporary connection issue between validator and miner;
                #       long running jobs would need to update job in regular periods, and actually would
                #       require complete refactor of communication scheme, so miner and validator can restart
                #       and still rebuild the connection and handle finished job execution... but right now
                #       losing connection between miner and executor is not recoverable, also restart of
                #       either validator or miner is unrecoverable, so when reading this take into account that
                #       this only handles this one particular case of broken connection between miner and validator
                if timezone.now() - job.updated_at > dt.timedelta(days=1):
                    job.status = AcceptedJob.Status.FAILED
                    # we don't want to block accepting connection - we defer it until after authorized
                    self.defer_saving_jobs.append(job)
                    logger.debug(f"Give up on job {job.job_uuid} after no status change for a day.")
                else:
                    await self.group_add(job.executor_token)
                continue
            if timezone.now() - job.updated_at > dt.timedelta(minutes=10):
                job.status = AcceptedJob.Status.FAILED
                # we don't want to block accepting connection - we defer it until after authorized
                self.defer_saving_jobs.append(job)
                logger.debug(
                    f"Give up on job {job.job_uuid} after not receiving payload after 10 minutes"
                )
            else:
                await self.group_add(job.executor_token)
                # we don't send anything until we get authorization confirmation
                self.defer_executor_ready.append(job)

    async def close_with_error_msg(self, msg: str):
        await self.send(miner_requests.GenericError(details=msg).model_dump_json())
        logger.info(msg)
        await self.close(1000)

    def accepted_request_type(self):
        return BaseValidatorRequest

    def incoming_generic_error_class(self):
        return validator_requests.GenericError

    def outgoing_generic_error_class(self):
        return miner_requests.GenericError

    def verify_auth_msg(self, msg: validator_requests.V0AuthenticateRequest) -> tuple[bool, str]:
        if msg.payload.timestamp < time.time() - AUTH_MESSAGE_MAX_AGE:
            return False, "msg too old"
        if not settings.IS_LOCAL_MINER and msg.payload.miner_hotkey != self.my_hotkey:
            return False, f"wrong miner hotkey ({self.my_hotkey}!={msg.payload.miner_hotkey})"
        if msg.payload.validator_hotkey != self.validator_key:
            return (
                False,
                f"wrong validator hotkey ({self.validator_key}!={msg.payload.validator_hotkey})",
            )

        keypair = bittensor.Keypair(ss58_address=self.validator_key)
        if keypair.verify(msg.blob_for_signing(), msg.signature):
            return True, ""

        return False, "Signature mismatches"

    def verify_receipt_msg(
        self,
        msg: validator_requests.V0JobStartedReceiptRequest
        | validator_requests.V0JobFinishedReceiptRequest,
    ) -> bool:
        if settings.IS_LOCAL_MINER:
            return True

        if self.my_hotkey != DONT_CHECK and msg.payload.miner_hotkey != self.my_hotkey:
            logger.warning(
                f"Miner hotkey mismatch in receipt for job_uuid {msg.payload.job_uuid} ({msg.payload.miner_hotkey!r} != {self.my_hotkey!r})"
            )
            return False
        if msg.payload.validator_hotkey != self.validator_key:
            logger.warning(
                f"Validator hotkey mismatch in receipt for job_uuid {msg.payload.job_uuid} ({msg.payload.validator_hotkey!r} != {self.validator_key!r})"
            )
            return False

        keypair = bittensor.Keypair(ss58_address=self.validator_key)
        if keypair.verify(msg.blob_for_signing(), msg.signature):
            return True

        logger.warning(
            f"Validator signature mismatch in receipt for job_uuid {msg.payload.job_uuid}"
        )
        return False

    async def handle_authentication(self, msg: validator_requests.V0AuthenticateRequest):
        if settings.DEBUG_TURN_AUTHENTICATION_OFF:
            logger.critical(
                f"Validator {self.validator_key} passed authentication without checking, because "
                f'"DEBUG_TURN_AUTHENTICATION_OFF" is on'
            )
        else:
            authenticated, auth_error_msg = self.verify_auth_msg(msg)
            if not authenticated:
                close_error_msg = f"Validator {self.validator_key} not authenticated due to: {auth_error_msg}"
                await self.close_with_error_msg(close_error_msg)
                return

        self.validator_authenticated = True
        manifest = await current.executor_manager.get_manifest()
        await self.send(
            miner_requests.V0ExecutorManifestRequest(
                manifest=miner_requests.ExecutorManifest(
                    executor_classes=[
                        miner_requests.ExecutorClassManifest(
                            executor_class=executor_class, count=count
                        )
                        for executor_class, count in manifest.items()
                    ]
                )
            ).model_dump_json()
        )

        # Handle messages that may have arrived during the authentication
        for msg in self.msg_queue:
            await self.handle(msg)

        # we should not send any messages until validator authorizes itself
        for job in await AcceptedJob.get_not_reported(self.validator):
            if job.status == AcceptedJob.Status.FINISHED:
                await self.send(
                    miner_requests.V0JobFinishedRequest(
                        job_uuid=str(job.job_uuid),
                        docker_process_stdout=job.stdout,
                        docker_process_stderr=job.stderr,
                    ).model_dump_json()
                )
                logger.debug(
                    f"Job {job.job_uuid} finished reported to validator {self.validator_key}"
                )
            else:  # job.status == AcceptedJob.Status.FAILED:
                await self.send(
                    miner_requests.V0JobFailedRequest(
                        job_uuid=str(job.job_uuid),
                        docker_process_stdout=job.stdout,
                        docker_process_stderr=job.stderr,
                        docker_process_exit_status=job.exit_status,
                    ).model_dump_json()
                )
                logger.debug(
                    f"Failed job {job.job_uuid} reported to validator {self.validator_key}"
                )
            job.result_reported_to_validator = timezone.now()
            await job.asave()

        # we should not send any messages until validator authorizes itself
        while self.defer_executor_ready:
            job = self.defer_executor_ready.pop()
            await self.send(
                miner_requests.V0ExecutorReadyRequest(job_uuid=str(job.job_uuid)).model_dump_json()
            )
            logger.debug(
                f"Readiness for job {job.job_uuid} reported to validator {self.validator_key}"
            )

        # we could do this anywhere, but this sounds like a good enough place
        while self.defer_saving_jobs:
            job = self.defer_saving_jobs.pop()
            await job.asave()

    async def handle(self, msg: BaseValidatorRequest):
        if isinstance(msg, validator_requests.V0AuthenticateRequest):
            return await self.handle_authentication(msg)

        if not self.validator_authenticated:
            self.msg_queue.append(msg)
            return

<<<<<<< HEAD
=======
        if isinstance(msg, validator_requests.V0InitialJobRequest) or isinstance(
            msg, validator_requests.V0JobRequest
        ):
            # Proactively check volume safety in both requests that may contain a volume
            if msg.volume and not msg.volume.is_safe():
                error_msg = f"Received JobRequest with unsafe volume: {msg.volume.contents}"
                logger.error(error_msg)
                await self.send(
                    miner_requests.GenericError(
                        details=error_msg,
                    ).model_dump_json()
                )
                return

>>>>>>> 7228e9dd
        if isinstance(msg, validator_requests.V0InitialJobRequest):
            validator_blacklisted = await ValidatorBlacklist.objects.filter(
                validator=self.validator
            ).aexists()
            if validator_blacklisted:
                logger.info(
                    f"Declining job {msg.job_uuid} from blacklisted validator: {self.validator_key}"
                )
                await self.send(
                    miner_requests.V0DeclineJobRequest(job_uuid=msg.job_uuid).model_dump_json()
                )
                return
            # TODO add rate limiting per validator key here
            token = f"{msg.job_uuid}-{uuid.uuid4()}"
            await self.group_add(token)
            # let's create the job object before spinning up the executor, so if this process dies before getting
            # confirmation from the executor_manager the object is there and the executor will get the job details
            job = AcceptedJob(
                validator=self.validator,
                job_uuid=msg.job_uuid,
                executor_token=token,
                initial_job_details=msg.model_dump(),
                status=AcceptedJob.Status.WAITING_FOR_EXECUTOR,
            )
            await job.asave()
            self.pending_jobs[msg.job_uuid] = job

            try:
                await current.executor_manager.reserve_executor_class(
                    token, msg.executor_class, msg.timeout_seconds
                )
            except ExecutorUnavailable:
                await self.send(
                    miner_requests.V0DeclineJobRequest(job_uuid=msg.job_uuid).model_dump_json()
                )
                await self.group_discard(token)
                await job.adelete()
                self.pending_jobs.pop(msg.job_uuid)
                return
            await self.send(
                miner_requests.V0AcceptJobRequest(job_uuid=msg.job_uuid).model_dump_json()
            )

        if isinstance(msg, validator_requests.V0JobRequest):
<<<<<<< HEAD
            pending_job = self.pending_jobs.get(msg.job_uuid)
            if msg.volume and not msg.volume.is_safe():
                error_msg = f"Received JobRequest with unsafe volume"
=======
            job = self.pending_jobs.get(msg.job_uuid)
            if job is None:
                error_msg = f"Received JobRequest for unknown job_uuid: {msg.job_uuid}"
>>>>>>> 7228e9dd
                logger.error(error_msg)
                await self.send(
                    miner_requests.GenericError(
                        details=error_msg,
                    ).model_dump_json()
                )
                return
<<<<<<< HEAD
            if pending_job is None:
                error_msg = f"Received JobRequest for unknown job_uuid: {msg.job_uuid}"
=======
            if job.initial_job_details.get("volume") is not None and msg.volume is not None:
                # The volume may have been already sent in the initial job request.
                error_msg = f"Received job volume twice job_uuid: {msg.job_uuid}"
>>>>>>> 7228e9dd
                logger.error(error_msg)
                await self.send(
                    miner_requests.GenericError(
                        details=error_msg,
                    ).model_dump_json()
                )
                return
            await self.send_job_request(pending_job.executor_token, msg)
            logger.debug(f"Passing job details to executor consumer job_uuid: {msg.job_uuid}")
            pending_job.status = AcceptedJob.Status.RUNNING
            pending_job.full_job_details = msg.model_dump()
            await pending_job.asave()

        if isinstance(
            msg, validator_requests.V0JobStartedReceiptRequest
        ) and self.verify_receipt_msg(msg):
            logger.info(
                f"Received job started receipt for"
                f" job_uuid={msg.payload.job_uuid} validator_hotkey={msg.payload.validator_hotkey}"
                f" max_timeout={msg.payload.max_timeout}"
            )

            if settings.IS_LOCAL_MINER:
                return

            await JobStartedReceipt.objects.acreate(
                validator_signature=msg.signature,
                miner_signature=get_miner_signature(msg),
                job_uuid=msg.payload.job_uuid,
                miner_hotkey=msg.payload.miner_hotkey,
                validator_hotkey=msg.payload.validator_hotkey,
                executor_class=msg.payload.executor_class,
                time_accepted=msg.payload.time_accepted,
                max_timeout=msg.payload.max_timeout,
            )

        if isinstance(
            msg, validator_requests.V0JobFinishedReceiptRequest
        ) and self.verify_receipt_msg(msg):
            logger.info(
                f"Received job finished receipt for"
                f" job_uuid={msg.payload.job_uuid} validator_hotkey={msg.payload.validator_hotkey}"
                f" time_took={msg.payload.time_took} score={msg.payload.score}"
            )
            job = await AcceptedJob.objects.aget(job_uuid=msg.payload.job_uuid)
            job.time_took = msg.payload.time_took
            job.score = msg.payload.score
            await job.asave()

            if settings.IS_LOCAL_MINER:
                return

            await JobFinishedReceipt.objects.acreate(
                validator_signature=msg.signature,
                miner_signature=get_miner_signature(msg),
                job_uuid=msg.payload.job_uuid,
                miner_hotkey=msg.payload.miner_hotkey,
                validator_hotkey=msg.payload.validator_hotkey,
                time_started=msg.payload.time_started,
                time_took_us=msg.payload.time_took_us,
                score_str=msg.payload.score_str,
            )
            prepare_receipts.delay()

    async def _executor_ready(self, msg: ExecutorReady):
        job = await AcceptedJob.objects.aget(executor_token=msg.executor_token)
        job_uuid = job.job_uuid.hex
        self.pending_jobs[job_uuid] = job
        await self.send(
            miner_requests.V0ExecutorReadyRequest(job_uuid=job_uuid).model_dump_json()
        )
        logger.debug(f"Readiness for job {job_uuid} reported to validator {self.validator_key}")

    async def _executor_failed_to_prepare(self, msg: ExecutorFailedToPrepare):
        jobs = [
            job for job in self.pending_jobs.values() if job.executor_token == msg.executor_token
        ]
        if not jobs:
            return
        job = jobs[0]
        self.pending_jobs = {
            k: v for k, v in self.pending_jobs.items() if v.executor_token != msg.executor_token
        }
        await self.send(
            miner_requests.V0ExecutorFailedRequest(job_uuid=job.job_uuid.hex).model_dump_json()
        )
        logger.debug(
            f"Failure in preparation for job {job.job_uuid.hex} reported to validator {self.validator_key}"
        )

    async def _executor_finished(self, msg: ExecutorFinished):
        await self.send(
            miner_requests.V0JobFinishedRequest(
                job_uuid=msg.job_uuid,
                docker_process_stdout=msg.docker_process_stdout,
                docker_process_stderr=msg.docker_process_stderr,
            ).model_dump_json()
        )
        logger.debug(f"Finished job {msg.job_uuid} reported to validator {self.validator_key}")
        job = self.pending_jobs.pop(msg.job_uuid)
        await job.arefresh_from_db()
        job.result_reported_to_validator = timezone.now()
        await job.asave()

    async def _executor_specs(self, msg: ExecutorSpecs):
        await self.send(
            miner_requests.V0MachineSpecsRequest(
                job_uuid=msg.job_uuid,
                specs=msg.specs,
            ).model_dump_json()
        )
        logger.debug(
            f"Reported specs for job {msg.job_uuid}: {msg.specs} to validator {self.validator_key}"
        )

    async def _executor_failed(self, msg: ExecutorFailed):
        await self.send(
            miner_requests.V0JobFailedRequest(
                job_uuid=msg.job_uuid,
                docker_process_stdout=msg.docker_process_stdout,
                docker_process_stderr=msg.docker_process_stderr,
                docker_process_exit_status=msg.docker_process_exit_status,
            ).model_dump_json()
        )
        logger.debug(f"Failed job {msg.job_uuid} reported to validator {self.validator_key}")
        job = self.pending_jobs.pop(msg.job_uuid)
        await job.arefresh_from_db()
        job.result_reported_to_validator = timezone.now()
        await job.asave()

    async def disconnect(self, close_code):
        logger.info(f"Validator {self.validator_key} disconnected")<|MERGE_RESOLUTION|>--- conflicted
+++ resolved
@@ -263,8 +263,6 @@
             self.msg_queue.append(msg)
             return
 
-<<<<<<< HEAD
-=======
         if isinstance(msg, validator_requests.V0InitialJobRequest) or isinstance(
             msg, validator_requests.V0JobRequest
         ):
@@ -279,7 +277,6 @@
                 )
                 return
 
->>>>>>> 7228e9dd
         if isinstance(msg, validator_requests.V0InitialJobRequest):
             validator_blacklisted = await ValidatorBlacklist.objects.filter(
                 validator=self.validator
@@ -324,15 +321,9 @@
             )
 
         if isinstance(msg, validator_requests.V0JobRequest):
-<<<<<<< HEAD
-            pending_job = self.pending_jobs.get(msg.job_uuid)
-            if msg.volume and not msg.volume.is_safe():
-                error_msg = f"Received JobRequest with unsafe volume"
-=======
             job = self.pending_jobs.get(msg.job_uuid)
             if job is None:
                 error_msg = f"Received JobRequest for unknown job_uuid: {msg.job_uuid}"
->>>>>>> 7228e9dd
                 logger.error(error_msg)
                 await self.send(
                     miner_requests.GenericError(
@@ -340,14 +331,9 @@
                     ).model_dump_json()
                 )
                 return
-<<<<<<< HEAD
-            if pending_job is None:
-                error_msg = f"Received JobRequest for unknown job_uuid: {msg.job_uuid}"
-=======
             if job.initial_job_details.get("volume") is not None and msg.volume is not None:
                 # The volume may have been already sent in the initial job request.
                 error_msg = f"Received job volume twice job_uuid: {msg.job_uuid}"
->>>>>>> 7228e9dd
                 logger.error(error_msg)
                 await self.send(
                     miner_requests.GenericError(
@@ -355,11 +341,11 @@
                     ).model_dump_json()
                 )
                 return
-            await self.send_job_request(pending_job.executor_token, msg)
+            await self.send_job_request(job.executor_token, msg)
             logger.debug(f"Passing job details to executor consumer job_uuid: {msg.job_uuid}")
-            pending_job.status = AcceptedJob.Status.RUNNING
-            pending_job.full_job_details = msg.model_dump()
-            await pending_job.asave()
+            job.status = AcceptedJob.Status.RUNNING
+            job.full_job_details = msg.model_dump()
+            await job.asave()
 
         if isinstance(
             msg, validator_requests.V0JobStartedReceiptRequest
