--- conflicted
+++ resolved
@@ -25,11 +25,7 @@
     V0JobFinishedRequest,
     V0JobRequest,
     V0MachineSpecsRequest,
-<<<<<<< HEAD
-=======
     V0MainHotkeyMessage,
-    V0StreamingJobNotReadyRequest,
->>>>>>> a0da7d0e
     V0StreamingJobReadyRequest,
     V0VolumesReadyRequest,
     ValidatorAuthForMiner,
@@ -216,11 +212,8 @@
 
         self.validator_authenticated = True
 
-<<<<<<< HEAD
         # (!) We should not send any messages until the validator authorizes itself.
 
-=======
->>>>>>> a0da7d0e
         manifest = await current.executor_manager.get_manifest()
         await self.send(V0ExecutorManifestRequest(manifest=manifest).model_dump_json())
 
