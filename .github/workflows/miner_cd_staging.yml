name: "Continuous Delivery: miner (staging)"

on:
  push:
    branches:
      - 'deploy-miner-staging'

env:
  BUILD_DIRECTORY: "miner"
  TAG_VERSION: "v0-latest"
  DOCKER_REPO_NAME: "backenddevelopersltd/compute-horde-miner-staging"
  DIST_VERSION_PREFIX: "miner-staging"

jobs:
  deploy:
    runs-on: ubuntu-latest
    steps:
      - uses: actions/checkout@v2
        with:
          fetch-depth: 0
      - name: Docker build and push
        run: |
          IMAGE_NAME="${DOCKER_REPO_NAME}:${TAG_VERSION}"
          SHA_IMAGE_NAME="${DOCKER_REPO_NAME}:git-${GITHUB_SHA}"

          cd "${BUILD_DIRECTORY}" && \
            docker build \
            --build-context compute-horde=../compute_horde \
            -t "${IMAGE_NAME}" \
<<<<<<< HEAD
            --build-arg MINER_VERSION=${GITHUB_SHA} \
=======
            --build-arg MINER_VERSION="${GITHUB_SHA}" \
>>>>>>> 0b8d30a9
            -f app/envs/prod/Dockerfile .

          docker image tag "${IMAGE_NAME}" "${SHA_IMAGE_NAME}"

          echo "${{ secrets.DOCKERHUB_KEY }}" | docker login -u "${{ secrets.DOCKERHUB_USERNAME }}" --password-stdin

          docker push "${IMAGE_NAME}"
          docker push "${SHA_IMAGE_NAME}"
      - name: Get current date
        id: date
        run: echo "date=$(date +'%Y-%m-%d')" >> $GITHUB_OUTPUT
      - name: Set Dist Version
        run: |
          BUILD_NUMBER="${{ github.run_id }}-${{ github.run_number }}-${{ github.run_attempt }}"
          echo "DIST_VERSION=${DIST_VERSION_PREFIX}-${{ steps.date.outputs.date }}-${BUILD_NUMBER}" >> $GITHUB_ENV
      - name: Create Tag
        uses: actions/github-script@v6
        with:
          script: |
            const {DIST_VERSION} = process.env
            github.rest.git.createRef({
                owner: context.repo.owner,
                repo: context.repo.repo,
                ref: `refs/tags/${DIST_VERSION}`,
                sha: context.sha
            })<|MERGE_RESOLUTION|>--- conflicted
+++ resolved
@@ -27,11 +27,7 @@
             docker build \
             --build-context compute-horde=../compute_horde \
             -t "${IMAGE_NAME}" \
-<<<<<<< HEAD
-            --build-arg MINER_VERSION=${GITHUB_SHA} \
-=======
             --build-arg MINER_VERSION="${GITHUB_SHA}" \
->>>>>>> 0b8d30a9
             -f app/envs/prod/Dockerfile .
 
           docker image tag "${IMAGE_NAME}" "${SHA_IMAGE_NAME}"
