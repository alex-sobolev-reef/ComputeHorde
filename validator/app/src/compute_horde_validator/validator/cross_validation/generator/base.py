import abc
import uuid

from compute_horde.base.output_upload import OutputUpload
from compute_horde.base.volume import Volume
<<<<<<< HEAD
from compute_horde.miner_client.organic import OrganicJobDetails, DockerRunOptionsPreset
=======
from compute_horde.executor_class import ExecutorClass
from compute_horde.miner_client.organic import OrganicJobDetails
>>>>>>> 7228e9dd


class BasePromptJobGenerator(abc.ABC):
    def __init__(
        self,
        _uuid: uuid.UUID,
        *,
        num_prompts_per_batch: int,
        batch_uuids: list[uuid.UUID],
        upload_urls: list[str],
    ) -> None:
        self._uuid = _uuid
        self.num_prompts_per_batch = num_prompts_per_batch
        self.batch_uuids = batch_uuids
        self.upload_urls = upload_urls

    @abc.abstractmethod
    def timeout_seconds(self) -> int: ...

    @abc.abstractmethod
    def generator_version(self) -> int: ...

    @abc.abstractmethod
    def docker_image_name(self) -> str: ...

<<<<<<< HEAD
    def docker_run_options_preset(self) -> DockerRunOptionsPreset:
        return "none"
=======
    @abc.abstractmethod
    def executor_class(self) -> ExecutorClass: ...

    def docker_run_options_preset(self) -> str:
        return "nvidia_all"
>>>>>>> 7228e9dd

    def docker_run_cmd(self) -> list[str]:
        return []

    def raw_script(self) -> str | None:
        return None

    def volume(self) -> Volume | None:
        return None

    def output(self) -> OutputUpload | None:
        return None

    def get_job_details(self) -> OrganicJobDetails:
        return OrganicJobDetails(
            job_uuid=str(self._uuid),
            executor_class=self.executor_class(),
            docker_image=self.docker_image_name(),
            raw_script=self.raw_script(),
            docker_run_options_preset=self.docker_run_options_preset(),
            docker_run_cmd=self.docker_run_cmd(),
            total_job_timeout=self.timeout_seconds(),
            volume=self.volume(),
            output=self.output(),
        )<|MERGE_RESOLUTION|>--- conflicted
+++ resolved
@@ -3,12 +3,8 @@
 
 from compute_horde.base.output_upload import OutputUpload
 from compute_horde.base.volume import Volume
-<<<<<<< HEAD
+from compute_horde.executor_class import ExecutorClass
 from compute_horde.miner_client.organic import OrganicJobDetails, DockerRunOptionsPreset
-=======
-from compute_horde.executor_class import ExecutorClass
-from compute_horde.miner_client.organic import OrganicJobDetails
->>>>>>> 7228e9dd
 
 
 class BasePromptJobGenerator(abc.ABC):
@@ -34,16 +30,11 @@
     @abc.abstractmethod
     def docker_image_name(self) -> str: ...
 
-<<<<<<< HEAD
-    def docker_run_options_preset(self) -> DockerRunOptionsPreset:
-        return "none"
-=======
     @abc.abstractmethod
     def executor_class(self) -> ExecutorClass: ...
 
-    def docker_run_options_preset(self) -> str:
+    def docker_run_options_preset(self) -> DockerRunOptionsPreset:
         return "nvidia_all"
->>>>>>> 7228e9dd
 
     def docker_run_cmd(self) -> list[str]:
         return []
