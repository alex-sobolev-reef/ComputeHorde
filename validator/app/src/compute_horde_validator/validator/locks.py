import enum

from django.db import connection


class LockType(enum.Enum):
    WEIGHT_SETTING = 1
    VALIDATION_SCHEDULING = 2
    TRUSTED_MINER_LOCK = 3


class Locked(Exception):
    pass


def get_advisory_lock(type_: LockType) -> None:
    """
    Obtain postgres advisory lock.
    Has to be executed in transaction.atomic context. Throws `Locked` if not able to obtain the lock. The lock
    will be released automatically after transaction.atomic ends.
    """
    cursor = connection.cursor()
<<<<<<< HEAD
    cursor.execute("SELECT pg_try_advisory_lock(%s)", [type_.value])
=======
    cursor.execute("SELECT pg_try_advisory_xact_lock(%s)", [type_])
>>>>>>> f6cb9c01
    unlocked = cursor.fetchall()[0][0]
    if not unlocked:
        raise Locked<|MERGE_RESOLUTION|>--- conflicted
+++ resolved
@@ -20,11 +20,7 @@
     will be released automatically after transaction.atomic ends.
     """
     cursor = connection.cursor()
-<<<<<<< HEAD
-    cursor.execute("SELECT pg_try_advisory_lock(%s)", [type_.value])
-=======
-    cursor.execute("SELECT pg_try_advisory_xact_lock(%s)", [type_])
->>>>>>> f6cb9c01
+    cursor.execute("SELECT pg_try_advisory_xact_lock(%s)", [type_.value])
     unlocked = cursor.fetchall()[0][0]
     if not unlocked:
         raise Locked