--- conflicted
+++ resolved
@@ -26,16 +26,10 @@
     def __init__(self, **kwargs):
         super().__init__(**kwargs)
         # set synthetic_jobs based on subnet weights_version
-<<<<<<< HEAD
         self.weights_version: int | None = None
         self._hash_job: SyntheticJob | None = None
         self.expected_answer: str | None = None
-=======
-        self.weights_version = None
-        self.hash_job = None
-        self.expected_answer = None
         self.miner_hotkey = None
->>>>>>> 7228e9dd
 
     async def ainit(self, miner_hotkey: str):
         """Allow to initialize generator in asyncio and non blocking"""
