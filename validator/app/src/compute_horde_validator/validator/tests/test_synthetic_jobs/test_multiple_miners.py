--- conflicted
+++ resolved
@@ -86,12 +86,8 @@
 @pytest.fixture
 def miner_wallets(num_miners: int):
     return [
-<<<<<<< HEAD
-        bittensor.Keypair.create_from_seed(bytes([*range(31), i]).hex()) for i in range(num_miners)
-=======
         bittensor.Keypair.create_from_seed((random.randbytes(31) + bytes([i])).hex())
         for i in range(num_miners)
->>>>>>> 1021c0ac
     ]
 
 
