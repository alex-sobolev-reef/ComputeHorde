--- conflicted
+++ resolved
@@ -35,29 +35,7 @@
     return await dynamic_config_holder.get(key)
 
 
-<<<<<<< HEAD
-def get_number_of_prompts_in_series():
-    if settings.DEBUG_OVERRIDE_DYNAMIC_NUMBER_OF_PROMPTS_IN_SERIES is not None:
-        return settings.DEBUG_OVERRIDE_DYNAMIC_NUMBER_OF_PROMPTS_IN_SERIES
-    return config.DYNAMIC_NUMBER_OF_PROMPTS_IN_SERIES
-
-
-def get_number_of_prompts_to_validate_from_series():
-    if settings.DEBUG_OVERRIDE_DYNAMIC_NUMBER_OF_PROMPTS_TO_VALIDATE_FROM_SERIES is not None:
-        return settings.DEBUG_OVERRIDE_DYNAMIC_NUMBER_OF_PROMPTS_TO_VALIDATE_FROM_SERIES
-    return config.DYNAMIC_NUMBER_OF_PROMPTS_TO_VALIDATE_FROM_SERIES
-
-
-def get_number_of_workloads_to_trigger_local_inference():
-    if settings.DEBUG_OVERRIDE_DYNAMIC_NUMBER_OF_WORKLOADS_TO_TRIGGER_LOCAL_INFERENCE is not None:
-        return settings.DEBUG_OVERRIDE_DYNAMIC_NUMBER_OF_WORKLOADS_TO_TRIGGER_LOCAL_INFERENCE
-    return config.DYNAMIC_NUMBER_OF_WORKLOADS_TO_TRIGGER_LOCAL_INFERENCE
-
-
 async def aget_weights_version() -> int:
-=======
-async def aget_weights_version():
->>>>>>> 7228e9dd
     if settings.DEBUG_OVERRIDE_WEIGHTS_VERSION is not None:
         return int(settings.DEBUG_OVERRIDE_WEIGHTS_VERSION)
     return int(await aget_config("DYNAMIC_WEIGHTS_VERSION"))
