version = 1
revision = 2
requires-python = "==3.11.*"

[[package]]
name = "aiohappyeyeballs"
version = "2.4.6"
source = { registry = "https://pypi.org/simple" }
sdist = { url = "https://files.pythonhosted.org/packages/08/07/508f9ebba367fc3370162e53a3cfd12f5652ad79f0e0bfdf9f9847c6f159/aiohappyeyeballs-2.4.6.tar.gz", hash = "sha256:9b05052f9042985d32ecbe4b59a77ae19c006a78f1344d7fdad69d28ded3d0b0", size = 21726, upload-time = "2025-02-07T17:53:12.277Z" }
wheels = [
    { url = "https://files.pythonhosted.org/packages/44/4c/03fb05f56551828ec67ceb3665e5dc51638042d204983a03b0a1541475b6/aiohappyeyeballs-2.4.6-py3-none-any.whl", hash = "sha256:147ec992cf873d74f5062644332c539fcd42956dc69453fe5204195e560517e1", size = 14543, upload-time = "2025-02-07T17:53:10.304Z" },
]

[[package]]
name = "aiohttp"
version = "3.11.13"
source = { registry = "https://pypi.org/simple" }
dependencies = [
    { name = "aiohappyeyeballs" },
    { name = "aiosignal" },
    { name = "attrs" },
    { name = "frozenlist" },
    { name = "multidict" },
    { name = "propcache" },
    { name = "yarl" },
]
sdist = { url = "https://files.pythonhosted.org/packages/b3/3f/c4a667d184c69667b8f16e0704127efc5f1e60577df429382b4d95fd381e/aiohttp-3.11.13.tar.gz", hash = "sha256:8ce789231404ca8fff7f693cdce398abf6d90fd5dae2b1847477196c243b1fbb", size = 7674284, upload-time = "2025-02-24T16:02:06.91Z" }
wheels = [
    { url = "https://files.pythonhosted.org/packages/3b/93/8e012ae31ff1bda5d43565d6f9e0bad325ba6f3f2d78f298bd39645be8a3/aiohttp-3.11.13-cp311-cp311-macosx_10_9_universal2.whl", hash = "sha256:6b35aab22419ba45f8fc290d0010898de7a6ad131e468ffa3922b1b0b24e9d2e", size = 709013, upload-time = "2025-02-24T15:59:30.063Z" },
    { url = "https://files.pythonhosted.org/packages/d8/be/fc7c436678ffe547d038319add8e44fd5e33090158752e5c480aed51a8d0/aiohttp-3.11.13-cp311-cp311-macosx_10_9_x86_64.whl", hash = "sha256:f81cba651db8795f688c589dd11a4fbb834f2e59bbf9bb50908be36e416dc760", size = 468896, upload-time = "2025-02-24T15:59:31.633Z" },
    { url = "https://files.pythonhosted.org/packages/d9/1c/56906111ac9d4dab4baab43c89d35d5de1dbb38085150257895005b08bef/aiohttp-3.11.13-cp311-cp311-macosx_11_0_arm64.whl", hash = "sha256:f55d0f242c2d1fcdf802c8fabcff25a9d85550a4cf3a9cf5f2a6b5742c992839", size = 455968, upload-time = "2025-02-24T15:59:33.89Z" },
    { url = "https://files.pythonhosted.org/packages/ba/16/229d36ed27c2bb350320364efb56f906af194616cc15fc5d87f3ef21dbef/aiohttp-3.11.13-cp311-cp311-manylinux_2_17_aarch64.manylinux2014_aarch64.whl", hash = "sha256:c4bea08a6aad9195ac9b1be6b0c7e8a702a9cec57ce6b713698b4a5afa9c2e33", size = 1686082, upload-time = "2025-02-24T15:59:36.383Z" },
    { url = "https://files.pythonhosted.org/packages/3a/44/78fd174509c56028672e5dfef886569cfa1fced0c5fd5c4480426db19ac9/aiohttp-3.11.13-cp311-cp311-manylinux_2_17_ppc64le.manylinux2014_ppc64le.whl", hash = "sha256:c6070bcf2173a7146bb9e4735b3c62b2accba459a6eae44deea0eb23e0035a23", size = 1744056, upload-time = "2025-02-24T15:59:37.966Z" },
    { url = "https://files.pythonhosted.org/packages/a3/11/325145c6dce8124b5caadbf763e908f2779c14bb0bc5868744d1e5cb9cb7/aiohttp-3.11.13-cp311-cp311-manylinux_2_17_s390x.manylinux2014_s390x.whl", hash = "sha256:718d5deb678bc4b9d575bfe83a59270861417da071ab44542d0fcb6faa686636", size = 1785810, upload-time = "2025-02-24T15:59:40.629Z" },
    { url = "https://files.pythonhosted.org/packages/95/de/faba18a0af09969e10eb89fdbd4cb968bea95e75449a7fa944d4de7d1d2f/aiohttp-3.11.13-cp311-cp311-manylinux_2_17_x86_64.manylinux2014_x86_64.whl", hash = "sha256:0f6b2c5b4a4d22b8fb2c92ac98e0747f5f195e8e9448bfb7404cd77e7bfa243f", size = 1675540, upload-time = "2025-02-24T15:59:44.053Z" },
    { url = "https://files.pythonhosted.org/packages/ea/53/0437c46e960b79ae3b1ff74c1ec12f04bf4f425bd349c8807acb38aae3d7/aiohttp-3.11.13-cp311-cp311-manylinux_2_5_i686.manylinux1_i686.manylinux_2_17_i686.manylinux2014_i686.whl", hash = "sha256:747ec46290107a490d21fe1ff4183bef8022b848cf9516970cb31de6d9460088", size = 1620210, upload-time = "2025-02-24T15:59:46.013Z" },
    { url = "https://files.pythonhosted.org/packages/04/2f/31769ed8e29cc22baaa4005bd2749a7fd0f61ad0f86024d38dff8e394cf6/aiohttp-3.11.13-cp311-cp311-musllinux_1_2_aarch64.whl", hash = "sha256:01816f07c9cc9d80f858615b1365f8319d6a5fd079cd668cc58e15aafbc76a54", size = 1654399, upload-time = "2025-02-24T15:59:47.796Z" },
    { url = "https://files.pythonhosted.org/packages/b0/24/acb24571815b9a86a8261577c920fd84f819178c02a75b05b1a0d7ab83fb/aiohttp-3.11.13-cp311-cp311-musllinux_1_2_armv7l.whl", hash = "sha256:a08ad95fcbd595803e0c4280671d808eb170a64ca3f2980dd38e7a72ed8d1fea", size = 1660424, upload-time = "2025-02-24T15:59:49.57Z" },
    { url = "https://files.pythonhosted.org/packages/91/45/30ca0c3ba5bbf7592eee7489eae30437736f7ff912eaa04cfdcf74edca8c/aiohttp-3.11.13-cp311-cp311-musllinux_1_2_i686.whl", hash = "sha256:c97be90d70f7db3aa041d720bfb95f4869d6063fcdf2bb8333764d97e319b7d0", size = 1650415, upload-time = "2025-02-24T15:59:52.346Z" },
    { url = "https://files.pythonhosted.org/packages/86/8d/4d887df5e732cc70349243c2c9784911979e7bd71c06f9e7717b8a896f75/aiohttp-3.11.13-cp311-cp311-musllinux_1_2_ppc64le.whl", hash = "sha256:ab915a57c65f7a29353c8014ac4be685c8e4a19e792a79fe133a8e101111438e", size = 1733292, upload-time = "2025-02-24T15:59:55.236Z" },
    { url = "https://files.pythonhosted.org/packages/40/c9/bd950dac0a4c84d44d8da8d6e0f9c9511d45e02cf908a4e1fca591f46a25/aiohttp-3.11.13-cp311-cp311-musllinux_1_2_s390x.whl", hash = "sha256:35cda4e07f5e058a723436c4d2b7ba2124ab4e0aa49e6325aed5896507a8a42e", size = 1755536, upload-time = "2025-02-24T15:59:57.788Z" },
    { url = "https://files.pythonhosted.org/packages/32/04/aafeda6b4ed3693a44bb89eae002ebaa74f88b2265a7e68f8a31c33330f5/aiohttp-3.11.13-cp311-cp311-musllinux_1_2_x86_64.whl", hash = "sha256:af55314407714fe77a68a9ccaab90fdb5deb57342585fd4a3a8102b6d4370080", size = 1693126, upload-time = "2025-02-24T15:59:59.494Z" },
    { url = "https://files.pythonhosted.org/packages/a1/4f/67729187e884b0f002a0317d2cc7962a5a0416cadc95ea88ba92477290d9/aiohttp-3.11.13-cp311-cp311-win32.whl", hash = "sha256:42d689a5c0a0c357018993e471893e939f555e302313d5c61dfc566c2cad6185", size = 416800, upload-time = "2025-02-24T16:00:01.267Z" },
    { url = "https://files.pythonhosted.org/packages/29/23/d98d491ca073ee92cc6a741be97b6b097fb06dacc5f95c0c9350787db549/aiohttp-3.11.13-cp311-cp311-win_amd64.whl", hash = "sha256:b73a2b139782a07658fbf170fe4bcdf70fc597fae5ffe75e5b67674c27434a9f", size = 442891, upload-time = "2025-02-24T16:00:03.559Z" },
]

[[package]]
name = "aiosignal"
version = "1.3.2"
source = { registry = "https://pypi.org/simple" }
dependencies = [
    { name = "frozenlist" },
]
sdist = { url = "https://files.pythonhosted.org/packages/ba/b5/6d55e80f6d8a08ce22b982eafa278d823b541c925f11ee774b0b9c43473d/aiosignal-1.3.2.tar.gz", hash = "sha256:a8c255c66fafb1e499c9351d0bf32ff2d8a0321595ebac3b93713656d2436f54", size = 19424, upload-time = "2024-12-13T17:10:40.86Z" }
wheels = [
    { url = "https://files.pythonhosted.org/packages/ec/6a/bc7e17a3e87a2985d3e8f4da4cd0f481060eb78fb08596c42be62c90a4d9/aiosignal-1.3.2-py2.py3-none-any.whl", hash = "sha256:45cde58e409a301715980c2b01d0c28bdde3770d8290b5eb2173759d9acb31a5", size = 7597, upload-time = "2024-12-13T17:10:38.469Z" },
]

[[package]]
name = "amqp"
version = "5.3.1"
source = { registry = "https://pypi.org/simple" }
dependencies = [
    { name = "vine" },
]
sdist = { url = "https://files.pythonhosted.org/packages/79/fc/ec94a357dfc6683d8c86f8b4cfa5416a4c36b28052ec8260c77aca96a443/amqp-5.3.1.tar.gz", hash = "sha256:cddc00c725449522023bad949f70fff7b48f0b1ade74d170a6f10ab044739432", size = 129013, upload-time = "2024-11-12T19:55:44.051Z" }
wheels = [
    { url = "https://files.pythonhosted.org/packages/26/99/fc813cd978842c26c82534010ea849eee9ab3a13ea2b74e95cb9c99e747b/amqp-5.3.1-py3-none-any.whl", hash = "sha256:43b3319e1b4e7d1251833a93d672b4af1e40f3d632d479b98661a95f117880a2", size = 50944, upload-time = "2024-11-12T19:55:41.782Z" },
]

[[package]]
name = "annotated-types"
version = "0.7.0"
source = { registry = "https://pypi.org/simple" }
sdist = { url = "https://files.pythonhosted.org/packages/ee/67/531ea369ba64dcff5ec9c3402f9f51bf748cec26dde048a2f973a4eea7f5/annotated_types-0.7.0.tar.gz", hash = "sha256:aff07c09a53a08bc8cfccb9c85b05f1aa9a2a6f23728d790723543408344ce89", size = 16081, upload-time = "2024-05-20T21:33:25.928Z" }
wheels = [
    { url = "https://files.pythonhosted.org/packages/78/b6/6307fbef88d9b5ee7421e68d78a9f162e0da4900bc5f5793f6d3d0e34fb8/annotated_types-0.7.0-py3-none-any.whl", hash = "sha256:1f02e8b43a8fbbc3f3e0d4f0f4bfc8131bcb4eebe8849b8e5c773f3a1c582a53", size = 13643, upload-time = "2024-05-20T21:33:24.1Z" },
]

[[package]]
name = "anyio"
version = "4.8.0"
source = { registry = "https://pypi.org/simple" }
dependencies = [
    { name = "idna" },
    { name = "sniffio" },
    { name = "typing-extensions" },
]
sdist = { url = "https://files.pythonhosted.org/packages/a3/73/199a98fc2dae33535d6b8e8e6ec01f8c1d76c9adb096c6b7d64823038cde/anyio-4.8.0.tar.gz", hash = "sha256:1d9fe889df5212298c0c0723fa20479d1b94883a2df44bd3897aa91083316f7a", size = 181126, upload-time = "2025-01-05T13:13:11.095Z" }
wheels = [
    { url = "https://files.pythonhosted.org/packages/46/eb/e7f063ad1fec6b3178a3cd82d1a3c4de82cccf283fc42746168188e1cdd5/anyio-4.8.0-py3-none-any.whl", hash = "sha256:b5011f270ab5eb0abf13385f851315585cc37ef330dd88e27ec3d34d651fd47a", size = 96041, upload-time = "2025-01-05T13:13:07.985Z" },
]

[[package]]
name = "argcomplete"
version = "3.6.0"
source = { registry = "https://pypi.org/simple" }
sdist = { url = "https://files.pythonhosted.org/packages/ee/be/29abccb5d9f61a92886a2fba2ac22bf74326b5c4f55d36d0a56094630589/argcomplete-3.6.0.tar.gz", hash = "sha256:2e4e42ec0ba2fff54b0d244d0b1623e86057673e57bafe72dda59c64bd5dee8b", size = 73135, upload-time = "2025-03-05T21:31:36.887Z" }
wheels = [
    { url = "https://files.pythonhosted.org/packages/08/94/e786d91ccc3a1fc664c20332825b73da20928eb067cdc984b821948a1acc/argcomplete-3.6.0-py3-none-any.whl", hash = "sha256:4e3e4e10beb20e06444dbac0ac8dda650cb6349caeefe980208d3c548708bedd", size = 43769, upload-time = "2025-03-05T21:31:35.219Z" },
]

[[package]]
name = "asgiref"
version = "3.8.1"
source = { registry = "https://pypi.org/simple" }
sdist = { url = "https://files.pythonhosted.org/packages/29/38/b3395cc9ad1b56d2ddac9970bc8f4141312dbaec28bc7c218b0dfafd0f42/asgiref-3.8.1.tar.gz", hash = "sha256:c343bd80a0bec947a9860adb4c432ffa7db769836c64238fc34bdc3fec84d590", size = 35186, upload-time = "2024-03-22T14:39:36.863Z" }
wheels = [
    { url = "https://files.pythonhosted.org/packages/39/e3/893e8757be2612e6c266d9bb58ad2e3651524b5b40cf56761e985a28b13e/asgiref-3.8.1-py3-none-any.whl", hash = "sha256:3e1e3ecc849832fe52ccf2cb6686b7a55f82bb1d6aee72a58826471390335e47", size = 23828, upload-time = "2024-03-22T14:39:34.521Z" },
]

[[package]]
name = "async-substrate-interface"
version = "1.1.1"
source = { registry = "https://pypi.org/simple" }
dependencies = [
    { name = "asyncstdlib" },
    { name = "bittensor-wallet" },
    { name = "bt-decode" },
    { name = "scalecodec" },
    { name = "websockets" },
    { name = "wheel" },
    { name = "xxhash" },
]
sdist = { url = "https://files.pythonhosted.org/packages/26/2b/80549bcb7ab655c93dc16e497107bccf08233b7cad520831a361682b2173/async_substrate_interface-1.1.1.tar.gz", hash = "sha256:ea0b159b172505c7e80196ba61e003ee8a030fd9a300df04559ea2a66d891197", size = 64091, upload-time = "2025-04-28T17:20:37.327Z" }
wheels = [
    { url = "https://files.pythonhosted.org/packages/e7/b2/0159cb62a692cf85fc861f1d4b6254676a94d743f5dd5139fa930123e5a9/async_substrate_interface-1.1.1-py3-none-any.whl", hash = "sha256:e393eb01f3c274433f84987400efe698d8456f76b7f2c7d8b37e0505aef22051", size = 66063, upload-time = "2025-04-28T17:20:35.6Z" },
]

[[package]]
name = "asyncstdlib"
version = "3.13.1"
source = { registry = "https://pypi.org/simple" }
sdist = { url = "https://files.pythonhosted.org/packages/50/e1/72e388631c85233a2fd890d024fc20a8a9961dbba8614d78266636218f1f/asyncstdlib-3.13.1.tar.gz", hash = "sha256:f47564b9a3566f8f9172631d88c75fe074b0ce2127963b7265d310df9aeed03a", size = 49752, upload-time = "2025-03-09T07:52:51.587Z" }
wheels = [
    { url = "https://files.pythonhosted.org/packages/b9/4a/c86c045bc7bb0244044935ba80c83998f1fdee4f4cef64c6b078e043b0e6/asyncstdlib-3.13.1-py3-none-any.whl", hash = "sha256:a64da68176af1da8c699026cad98f70b184f82b4cb39739e0b9701a2a7541cf9", size = 43993, upload-time = "2025-03-09T07:52:50.108Z" },
]

[[package]]
name = "attrs"
version = "25.1.0"
source = { registry = "https://pypi.org/simple" }
sdist = { url = "https://files.pythonhosted.org/packages/49/7c/fdf464bcc51d23881d110abd74b512a42b3d5d376a55a831b44c603ae17f/attrs-25.1.0.tar.gz", hash = "sha256:1c97078a80c814273a76b2a298a932eb681c87415c11dee0a6921de7f1b02c3e", size = 810562, upload-time = "2025-01-25T11:30:12.508Z" }
wheels = [
    { url = "https://files.pythonhosted.org/packages/fc/30/d4986a882011f9df997a55e6becd864812ccfcd821d64aac8570ee39f719/attrs-25.1.0-py3-none-any.whl", hash = "sha256:c75a69e28a550a7e93789579c22aa26b0f5b83b75dc4e08fe092980051e1090a", size = 63152, upload-time = "2025-01-25T11:30:10.164Z" },
]

[[package]]
name = "base58"
version = "2.1.1"
source = { registry = "https://pypi.org/simple" }
sdist = { url = "https://files.pythonhosted.org/packages/7f/45/8ae61209bb9015f516102fa559a2914178da1d5868428bd86a1b4421141d/base58-2.1.1.tar.gz", hash = "sha256:c5d0cb3f5b6e81e8e35da5754388ddcc6d0d14b6c6a132cb93d69ed580a7278c", size = 6528, upload-time = "2021-10-30T22:12:17.858Z" }
wheels = [
    { url = "https://files.pythonhosted.org/packages/4a/45/ec96b29162a402fc4c1c5512d114d7b3787b9d1c2ec241d9568b4816ee23/base58-2.1.1-py3-none-any.whl", hash = "sha256:11a36f4d3ce51dfc1043f3218591ac4eb1ceb172919cebe05b52a5bcc8d245c2", size = 5621, upload-time = "2021-10-30T22:12:16.658Z" },
]

[[package]]
name = "billiard"
version = "4.2.1"
source = { registry = "https://pypi.org/simple" }
sdist = { url = "https://files.pythonhosted.org/packages/7c/58/1546c970afcd2a2428b1bfafecf2371d8951cc34b46701bea73f4280989e/billiard-4.2.1.tar.gz", hash = "sha256:12b641b0c539073fc8d3f5b8b7be998956665c4233c7c1fcd66a7e677c4fb36f", size = 155031, upload-time = "2024-09-21T13:40:22.491Z" }
wheels = [
    { url = "https://files.pythonhosted.org/packages/30/da/43b15f28fe5f9e027b41c539abc5469052e9d48fd75f8ff094ba2a0ae767/billiard-4.2.1-py3-none-any.whl", hash = "sha256:40b59a4ac8806ba2c2369ea98d876bc6108b051c227baffd928c644d15d8f3cb", size = 86766, upload-time = "2024-09-21T13:40:20.188Z" },
]

[[package]]
name = "bittensor"
version = "9.1.0"
source = { registry = "https://pypi.org/simple" }
dependencies = [
    { name = "aiohttp" },
    { name = "async-substrate-interface" },
    { name = "asyncstdlib" },
    { name = "bittensor-commit-reveal" },
    { name = "bittensor-wallet" },
    { name = "colorama" },
    { name = "fastapi" },
    { name = "msgpack-numpy-opentensor" },
    { name = "munch" },
    { name = "nest-asyncio" },
    { name = "netaddr" },
    { name = "numpy" },
    { name = "packaging" },
    { name = "pycryptodome" },
    { name = "pydantic" },
    { name = "python-levenshtein" },
    { name = "python-statemachine" },
    { name = "pyyaml" },
    { name = "requests" },
    { name = "retry" },
    { name = "rich" },
    { name = "scalecodec" },
    { name = "setuptools" },
    { name = "uvicorn" },
    { name = "websockets" },
    { name = "wheel" },
]
sdist = { url = "https://files.pythonhosted.org/packages/47/5e/1ecb75a7d1f28bf610be5fa03eea9c4353e05f027ff739e3ce87c1d57e87/bittensor-9.1.0.tar.gz", hash = "sha256:32f963a5bdb1e0ba0603da3bd963b5c108407b1348a6728593f6bd75c848da2a", size = 228001, upload-time = "2025-03-13T22:32:35.216Z" }
wheels = [
    { url = "https://files.pythonhosted.org/packages/0a/a3/91365f318072cd9f166da4f8e49d109632fd834b1c067e42a33bdf183241/bittensor-9.1.0-py3-none-any.whl", hash = "sha256:7af67b38efebbe7084bd58f26205fc25783fea9d3161714e5a784861d856f628", size = 270472, upload-time = "2025-03-13T22:32:33.326Z" },
]

[[package]]
name = "bittensor-commit-reveal"
version = "0.4.0"
source = { registry = "https://pypi.org/simple" }
sdist = { url = "https://files.pythonhosted.org/packages/cd/57/e7d5458731413f7d1fa00be9ab4acfb9833c375efb67ac175b4c78254f67/bittensor_commit_reveal-0.4.0.tar.gz", hash = "sha256:583aa4311b2db9bed293a830f02762e187fba393ceeb0bb7306bb8fddfba1614", size = 38816, upload-time = "2025-04-14T23:06:11.639Z" }
wheels = [
    { url = "https://files.pythonhosted.org/packages/05/90/70de9b6f482fbb461529848af9e4ae2696a146c3547227b0edc241c89658/bittensor_commit_reveal-0.4.0-cp311-cp311-macosx_10_12_x86_64.whl", hash = "sha256:9d90a85743bd89881ca36f1ba15aa082cf4760619e9cc131bc5b419e68602749", size = 1495190, upload-time = "2025-04-14T23:06:04.047Z" },
    { url = "https://files.pythonhosted.org/packages/27/9c/b8112336d732940c81c0773f375da2acb5ce99eb7d3ecdddcb1610820784/bittensor_commit_reveal-0.4.0-cp311-cp311-macosx_11_0_arm64.whl", hash = "sha256:94dafa82822232854b923e8a874a4e78fbf9b74541b55f1329b403b6d58fbe6b", size = 1450808, upload-time = "2025-04-14T23:05:53.661Z" },
    { url = "https://files.pythonhosted.org/packages/f1/72/c44bdf1b1b306a371308e17f8e161ce1eb385d7840016a23d2196faf7919/bittensor_commit_reveal-0.4.0-cp311-cp311-manylinux_2_17_i686.manylinux2014_i686.whl", hash = "sha256:30ded9d0a2a92cde517e440b791530a4d941862f9047f68cf8f08e54c248be4a", size = 3794904, upload-time = "2025-04-14T23:05:28.502Z" },
    { url = "https://files.pythonhosted.org/packages/e6/5a/6cf53b644cebbef1857c68de65a7dafb4bcd4f68871b0860592fa27b4116/bittensor_commit_reveal-0.4.0-cp311-cp311-manylinux_2_17_x86_64.manylinux2014_x86_64.whl", hash = "sha256:d62141687ac5a79cbc812e257a8427657c390345aca143f3cc623b313f601177", size = 3832985, upload-time = "2025-04-14T23:05:41.459Z" },
]

[[package]]
name = "bittensor-wallet"
version = "3.0.9"
source = { registry = "https://pypi.org/simple" }
dependencies = [
    { name = "cryptography" },
    { name = "password-strength" },
    { name = "py-bip39-bindings" },
]
sdist = { url = "https://files.pythonhosted.org/packages/c2/c9/4af763b20d02d030417083fc65bb3af9bbd92326a437b59bf50fd0830955/bittensor_wallet-3.0.9.tar.gz", hash = "sha256:5c3482e49876efafbdc7db773d4774d4122333d3a1b6300fbd6d8200032c3af1", size = 73393, upload-time = "2025-04-28T19:12:37.637Z" }
wheels = [
    { url = "https://files.pythonhosted.org/packages/6e/f5/09b97ca575c02020c692bc6c3c1a9ba0cd582456ed42577982e2041ac5ac/bittensor_wallet-3.0.9-cp311-cp311-macosx_10_12_x86_64.whl", hash = "sha256:6dbfbc9ccbb0e4d726332d0242f971e90f194fe6e9f21e78dcf7c29438ef09c1", size = 831196, upload-time = "2025-04-28T19:12:32.357Z" },
    { url = "https://files.pythonhosted.org/packages/1e/97/e2c85e6308d159c7c6f9254cd9f19b4843ce8be1fec6977ea75ee2261d5e/bittensor_wallet-3.0.9-cp311-cp311-macosx_11_0_arm64.whl", hash = "sha256:6b59316e3ffa37e28accbca9b5e77b1c13d90fcd11dc1ab0d6564464cc710ce6", size = 779506, upload-time = "2025-04-28T19:12:25.889Z" },
    { url = "https://files.pythonhosted.org/packages/d2/11/f96293563c476f5f130383f96dafea6c68586ee81079d96139abde8246a2/bittensor_wallet-3.0.9-cp311-cp311-manylinux_2_17_x86_64.manylinux2014_x86_64.whl", hash = "sha256:56bcacf3278913e7020bf9f86a3b2f0390606f70ce3d3d80e1334099ccee6bf3", size = 3176534, upload-time = "2025-04-28T19:12:09.933Z" },
    { url = "https://files.pythonhosted.org/packages/e5/5f/d6f907c4abf2bdf6080027149480130bc0ff8570047653c39c9f8a61a4d4/bittensor_wallet-3.0.9-cp311-cp311-manylinux_2_5_i686.manylinux1_i686.whl", hash = "sha256:fc5ca5daf2c4298b78b5949926cdc6a4153d0d71fef134ff1bc27628f95b2874", size = 2988322, upload-time = "2025-04-28T19:11:54.25Z" },
]

[[package]]
name = "bt-decode"
version = "0.6.0"
source = { registry = "https://pypi.org/simple" }
dependencies = [
    { name = "toml" },
]
sdist = { url = "https://files.pythonhosted.org/packages/76/d4/cbbe3201561b1467e53bb5a111d968d3364d58633c58009343db9a5c2915/bt_decode-0.6.0.tar.gz", hash = "sha256:05e67b5ab018af7a31651bb9c0fb838c3a1733806823019d14c287922869f84e", size = 1199355, upload-time = "2025-04-03T19:37:21.064Z" }
wheels = [
    { url = "https://files.pythonhosted.org/packages/86/46/2ebd45707fdce2fd6420aff577a7c8205fc787220085de250869906cd5fb/bt_decode-0.6.0-cp311-cp311-macosx_10_12_x86_64.whl", hash = "sha256:cc64e90ca61cb8e512ae503b6d4047ec9f8175f9263ad9241129a39684434dd6", size = 602989, upload-time = "2025-04-03T19:37:15.485Z" },
    { url = "https://files.pythonhosted.org/packages/6d/25/d79c43c11bcca09b7e0310beadd34a4067e286796dc1c6f4be53edc73649/bt_decode-0.6.0-cp311-cp311-macosx_11_0_arm64.whl", hash = "sha256:66f69d7309106f1daf44c2d58f646a140b71afac1466bd22ee3dd68776404a40", size = 584933, upload-time = "2025-04-03T19:37:08.944Z" },
    { url = "https://files.pythonhosted.org/packages/de/c8/6aa8913ee67c6c0e18b1ec55235a2c6834c1c1ebebd16b0b50d7c4128231/bt_decode-0.6.0-cp311-cp311-manylinux_2_17_x86_64.manylinux2014_x86_64.whl", hash = "sha256:bc0f027904057002297fda957db88d8d274c2295440e8398171411edc4d7fa92", size = 651808, upload-time = "2025-04-03T19:36:56.346Z" },
    { url = "https://files.pythonhosted.org/packages/8c/06/2e49134be61e4ec263f092b97116d7799d8f7b69b845949086add717984e/bt_decode-0.6.0-cp311-cp311-manylinux_2_5_i686.manylinux1_i686.whl", hash = "sha256:2c2c45eb2e35fcb931ac49f9ce6472c145fe5b4fc764765d5955f66be5d5c079", size = 711296, upload-time = "2025-04-03T19:36:41.269Z" },
    { url = "https://files.pythonhosted.org/packages/b6/eb/dc6a34a99da142976feb66f75337ef93068c31f8e9be2b58da82059ade0f/bt_decode-0.6.0-cp311-cp311-win32.whl", hash = "sha256:fedaf3677177b5501ace9bf939966cd7d2d5522d96d27c2021336f58ecdc5e30", size = 416800, upload-time = "2025-04-03T19:37:36.954Z" },
    { url = "https://files.pythonhosted.org/packages/b9/f6/e1ca254d9da56aa1cb28eb16abb627e276092b17eb67c3fa33661d153a35/bt_decode-0.6.0-cp311-cp311-win_amd64.whl", hash = "sha256:0ba45eef8fd6c27ca236783aa86233ad4792cd0a496d745143d699ab1f4ff456", size = 443888, upload-time = "2025-04-03T19:37:23.919Z" },
]

[[package]]
name = "celery"
version = "5.4.0"
source = { registry = "https://pypi.org/simple" }
dependencies = [
    { name = "billiard" },
    { name = "click" },
    { name = "click-didyoumean" },
    { name = "click-plugins" },
    { name = "click-repl" },
    { name = "kombu" },
    { name = "python-dateutil" },
    { name = "tzdata" },
    { name = "vine" },
]
sdist = { url = "https://files.pythonhosted.org/packages/8a/9c/cf0bce2cc1c8971bf56629d8f180e4ca35612c7e79e6e432e785261a8be4/celery-5.4.0.tar.gz", hash = "sha256:504a19140e8d3029d5acad88330c541d4c3f64c789d85f94756762d8bca7e706", size = 1575692, upload-time = "2024-04-17T20:29:43.675Z" }
wheels = [
    { url = "https://files.pythonhosted.org/packages/90/c4/6a4d3772e5407622feb93dd25c86ce3c0fee746fa822a777a627d56b4f2a/celery-5.4.0-py3-none-any.whl", hash = "sha256:369631eb580cf8c51a82721ec538684994f8277637edde2dfc0dacd73ed97f64", size = 425983, upload-time = "2024-04-17T20:29:39.406Z" },
]

[[package]]
name = "certifi"
version = "2025.1.31"
source = { registry = "https://pypi.org/simple" }
sdist = { url = "https://files.pythonhosted.org/packages/1c/ab/c9f1e32b7b1bf505bf26f0ef697775960db7932abeb7b516de930ba2705f/certifi-2025.1.31.tar.gz", hash = "sha256:3d5da6925056f6f18f119200434a4780a94263f10d1c21d032a6f6b2baa20651", size = 167577, upload-time = "2025-01-31T02:16:47.166Z" }
wheels = [
    { url = "https://files.pythonhosted.org/packages/38/fc/bce832fd4fd99766c04d1ee0eead6b0ec6486fb100ae5e74c1d91292b982/certifi-2025.1.31-py3-none-any.whl", hash = "sha256:ca78db4565a652026a4db2bcdf68f2fb589ea80d0be70e03929ed730746b84fe", size = 166393, upload-time = "2025-01-31T02:16:45.015Z" },
]

[[package]]
name = "cffi"
version = "1.17.1"
source = { registry = "https://pypi.org/simple" }
dependencies = [
    { name = "pycparser" },
]
sdist = { url = "https://files.pythonhosted.org/packages/fc/97/c783634659c2920c3fc70419e3af40972dbaf758daa229a7d6ea6135c90d/cffi-1.17.1.tar.gz", hash = "sha256:1c39c6016c32bc48dd54561950ebd6836e1670f2ae46128f67cf49e789c52824", size = 516621, upload-time = "2024-09-04T20:45:21.852Z" }
wheels = [
    { url = "https://files.pythonhosted.org/packages/6b/f4/927e3a8899e52a27fa57a48607ff7dc91a9ebe97399b357b85a0c7892e00/cffi-1.17.1-cp311-cp311-macosx_10_9_x86_64.whl", hash = "sha256:a45e3c6913c5b87b3ff120dcdc03f6131fa0065027d0ed7ee6190736a74cd401", size = 182264, upload-time = "2024-09-04T20:43:51.124Z" },
    { url = "https://files.pythonhosted.org/packages/6c/f5/6c3a8efe5f503175aaddcbea6ad0d2c96dad6f5abb205750d1b3df44ef29/cffi-1.17.1-cp311-cp311-macosx_11_0_arm64.whl", hash = "sha256:30c5e0cb5ae493c04c8b42916e52ca38079f1b235c2f8ae5f4527b963c401caf", size = 178651, upload-time = "2024-09-04T20:43:52.872Z" },
    { url = "https://files.pythonhosted.org/packages/94/dd/a3f0118e688d1b1a57553da23b16bdade96d2f9bcda4d32e7d2838047ff7/cffi-1.17.1-cp311-cp311-manylinux_2_12_i686.manylinux2010_i686.manylinux_2_17_i686.manylinux2014_i686.whl", hash = "sha256:f75c7ab1f9e4aca5414ed4d8e5c0e303a34f4421f8a0d47a4d019ceff0ab6af4", size = 445259, upload-time = "2024-09-04T20:43:56.123Z" },
    { url = "https://files.pythonhosted.org/packages/2e/ea/70ce63780f096e16ce8588efe039d3c4f91deb1dc01e9c73a287939c79a6/cffi-1.17.1-cp311-cp311-manylinux_2_17_aarch64.manylinux2014_aarch64.whl", hash = "sha256:a1ed2dd2972641495a3ec98445e09766f077aee98a1c896dcb4ad0d303628e41", size = 469200, upload-time = "2024-09-04T20:43:57.891Z" },
    { url = "https://files.pythonhosted.org/packages/1c/a0/a4fa9f4f781bda074c3ddd57a572b060fa0df7655d2a4247bbe277200146/cffi-1.17.1-cp311-cp311-manylinux_2_17_ppc64le.manylinux2014_ppc64le.whl", hash = "sha256:46bf43160c1a35f7ec506d254e5c890f3c03648a4dbac12d624e4490a7046cd1", size = 477235, upload-time = "2024-09-04T20:44:00.18Z" },
    { url = "https://files.pythonhosted.org/packages/62/12/ce8710b5b8affbcdd5c6e367217c242524ad17a02fe5beec3ee339f69f85/cffi-1.17.1-cp311-cp311-manylinux_2_17_s390x.manylinux2014_s390x.whl", hash = "sha256:a24ed04c8ffd54b0729c07cee15a81d964e6fee0e3d4d342a27b020d22959dc6", size = 459721, upload-time = "2024-09-04T20:44:01.585Z" },
    { url = "https://files.pythonhosted.org/packages/ff/6b/d45873c5e0242196f042d555526f92aa9e0c32355a1be1ff8c27f077fd37/cffi-1.17.1-cp311-cp311-manylinux_2_17_x86_64.manylinux2014_x86_64.whl", hash = "sha256:610faea79c43e44c71e1ec53a554553fa22321b65fae24889706c0a84d4ad86d", size = 467242, upload-time = "2024-09-04T20:44:03.467Z" },
    { url = "https://files.pythonhosted.org/packages/1a/52/d9a0e523a572fbccf2955f5abe883cfa8bcc570d7faeee06336fbd50c9fc/cffi-1.17.1-cp311-cp311-musllinux_1_1_aarch64.whl", hash = "sha256:a9b15d491f3ad5d692e11f6b71f7857e7835eb677955c00cc0aefcd0669adaf6", size = 477999, upload-time = "2024-09-04T20:44:05.023Z" },
    { url = "https://files.pythonhosted.org/packages/44/74/f2a2460684a1a2d00ca799ad880d54652841a780c4c97b87754f660c7603/cffi-1.17.1-cp311-cp311-musllinux_1_1_i686.whl", hash = "sha256:de2ea4b5833625383e464549fec1bc395c1bdeeb5f25c4a3a82b5a8c756ec22f", size = 454242, upload-time = "2024-09-04T20:44:06.444Z" },
    { url = "https://files.pythonhosted.org/packages/f8/4a/34599cac7dfcd888ff54e801afe06a19c17787dfd94495ab0c8d35fe99fb/cffi-1.17.1-cp311-cp311-musllinux_1_1_x86_64.whl", hash = "sha256:fc48c783f9c87e60831201f2cce7f3b2e4846bf4d8728eabe54d60700b318a0b", size = 478604, upload-time = "2024-09-04T20:44:08.206Z" },
    { url = "https://files.pythonhosted.org/packages/34/33/e1b8a1ba29025adbdcda5fb3a36f94c03d771c1b7b12f726ff7fef2ebe36/cffi-1.17.1-cp311-cp311-win32.whl", hash = "sha256:85a950a4ac9c359340d5963966e3e0a94a676bd6245a4b55bc43949eee26a655", size = 171727, upload-time = "2024-09-04T20:44:09.481Z" },
    { url = "https://files.pythonhosted.org/packages/3d/97/50228be003bb2802627d28ec0627837ac0bf35c90cf769812056f235b2d1/cffi-1.17.1-cp311-cp311-win_amd64.whl", hash = "sha256:caaf0640ef5f5517f49bc275eca1406b0ffa6aa184892812030f04c2abf589a0", size = 181400, upload-time = "2024-09-04T20:44:10.873Z" },
]

[[package]]
name = "charset-normalizer"
version = "3.4.1"
source = { registry = "https://pypi.org/simple" }
sdist = { url = "https://files.pythonhosted.org/packages/16/b0/572805e227f01586461c80e0fd25d65a2115599cc9dad142fee4b747c357/charset_normalizer-3.4.1.tar.gz", hash = "sha256:44251f18cd68a75b56585dd00dae26183e102cd5e0f9f1466e6df5da2ed64ea3", size = 123188, upload-time = "2024-12-24T18:12:35.43Z" }
wheels = [
    { url = "https://files.pythonhosted.org/packages/72/80/41ef5d5a7935d2d3a773e3eaebf0a9350542f2cab4eac59a7a4741fbbbbe/charset_normalizer-3.4.1-cp311-cp311-macosx_10_9_universal2.whl", hash = "sha256:8bfa33f4f2672964266e940dd22a195989ba31669bd84629f05fab3ef4e2d125", size = 194995, upload-time = "2024-12-24T18:10:12.838Z" },
    { url = "https://files.pythonhosted.org/packages/7a/28/0b9fefa7b8b080ec492110af6d88aa3dea91c464b17d53474b6e9ba5d2c5/charset_normalizer-3.4.1-cp311-cp311-manylinux_2_17_aarch64.manylinux2014_aarch64.whl", hash = "sha256:28bf57629c75e810b6ae989f03c0828d64d6b26a5e205535585f96093e405ed1", size = 139471, upload-time = "2024-12-24T18:10:14.101Z" },
    { url = "https://files.pythonhosted.org/packages/71/64/d24ab1a997efb06402e3fc07317e94da358e2585165930d9d59ad45fcae2/charset_normalizer-3.4.1-cp311-cp311-manylinux_2_17_ppc64le.manylinux2014_ppc64le.whl", hash = "sha256:f08ff5e948271dc7e18a35641d2f11a4cd8dfd5634f55228b691e62b37125eb3", size = 149831, upload-time = "2024-12-24T18:10:15.512Z" },
    { url = "https://files.pythonhosted.org/packages/37/ed/be39e5258e198655240db5e19e0b11379163ad7070962d6b0c87ed2c4d39/charset_normalizer-3.4.1-cp311-cp311-manylinux_2_17_s390x.manylinux2014_s390x.whl", hash = "sha256:234ac59ea147c59ee4da87a0c0f098e9c8d169f4dc2a159ef720f1a61bbe27cd", size = 142335, upload-time = "2024-12-24T18:10:18.369Z" },
    { url = "https://files.pythonhosted.org/packages/88/83/489e9504711fa05d8dde1574996408026bdbdbd938f23be67deebb5eca92/charset_normalizer-3.4.1-cp311-cp311-manylinux_2_17_x86_64.manylinux2014_x86_64.whl", hash = "sha256:fd4ec41f914fa74ad1b8304bbc634b3de73d2a0889bd32076342a573e0779e00", size = 143862, upload-time = "2024-12-24T18:10:19.743Z" },
    { url = "https://files.pythonhosted.org/packages/c6/c7/32da20821cf387b759ad24627a9aca289d2822de929b8a41b6241767b461/charset_normalizer-3.4.1-cp311-cp311-manylinux_2_5_i686.manylinux1_i686.manylinux_2_17_i686.manylinux2014_i686.whl", hash = "sha256:eea6ee1db730b3483adf394ea72f808b6e18cf3cb6454b4d86e04fa8c4327a12", size = 145673, upload-time = "2024-12-24T18:10:21.139Z" },
    { url = "https://files.pythonhosted.org/packages/68/85/f4288e96039abdd5aeb5c546fa20a37b50da71b5cf01e75e87f16cd43304/charset_normalizer-3.4.1-cp311-cp311-musllinux_1_2_aarch64.whl", hash = "sha256:c96836c97b1238e9c9e3fe90844c947d5afbf4f4c92762679acfe19927d81d77", size = 140211, upload-time = "2024-12-24T18:10:22.382Z" },
    { url = "https://files.pythonhosted.org/packages/28/a3/a42e70d03cbdabc18997baf4f0227c73591a08041c149e710045c281f97b/charset_normalizer-3.4.1-cp311-cp311-musllinux_1_2_i686.whl", hash = "sha256:4d86f7aff21ee58f26dcf5ae81a9addbd914115cdebcbb2217e4f0ed8982e146", size = 148039, upload-time = "2024-12-24T18:10:24.802Z" },
    { url = "https://files.pythonhosted.org/packages/85/e4/65699e8ab3014ecbe6f5c71d1a55d810fb716bbfd74f6283d5c2aa87febf/charset_normalizer-3.4.1-cp311-cp311-musllinux_1_2_ppc64le.whl", hash = "sha256:09b5e6733cbd160dcc09589227187e242a30a49ca5cefa5a7edd3f9d19ed53fd", size = 151939, upload-time = "2024-12-24T18:10:26.124Z" },
    { url = "https://files.pythonhosted.org/packages/b1/82/8e9fe624cc5374193de6860aba3ea8070f584c8565ee77c168ec13274bd2/charset_normalizer-3.4.1-cp311-cp311-musllinux_1_2_s390x.whl", hash = "sha256:5777ee0881f9499ed0f71cc82cf873d9a0ca8af166dfa0af8ec4e675b7df48e6", size = 149075, upload-time = "2024-12-24T18:10:30.027Z" },
    { url = "https://files.pythonhosted.org/packages/3d/7b/82865ba54c765560c8433f65e8acb9217cb839a9e32b42af4aa8e945870f/charset_normalizer-3.4.1-cp311-cp311-musllinux_1_2_x86_64.whl", hash = "sha256:237bdbe6159cff53b4f24f397d43c6336c6b0b42affbe857970cefbb620911c8", size = 144340, upload-time = "2024-12-24T18:10:32.679Z" },
    { url = "https://files.pythonhosted.org/packages/b5/b6/9674a4b7d4d99a0d2df9b215da766ee682718f88055751e1e5e753c82db0/charset_normalizer-3.4.1-cp311-cp311-win32.whl", hash = "sha256:8417cb1f36cc0bc7eaba8ccb0e04d55f0ee52df06df3ad55259b9a323555fc8b", size = 95205, upload-time = "2024-12-24T18:10:34.724Z" },
    { url = "https://files.pythonhosted.org/packages/1e/ab/45b180e175de4402dcf7547e4fb617283bae54ce35c27930a6f35b6bef15/charset_normalizer-3.4.1-cp311-cp311-win_amd64.whl", hash = "sha256:d7f50a1f8c450f3925cb367d011448c39239bb3eb4117c36a6d354794de4ce76", size = 102441, upload-time = "2024-12-24T18:10:37.574Z" },
    { url = "https://files.pythonhosted.org/packages/0e/f6/65ecc6878a89bb1c23a086ea335ad4bf21a588990c3f535a227b9eea9108/charset_normalizer-3.4.1-py3-none-any.whl", hash = "sha256:d98b1668f06378c6dbefec3b92299716b931cd4e6061f3c875a71ced1780ab85", size = 49767, upload-time = "2024-12-24T18:12:32.852Z" },
]

[[package]]
name = "click"
version = "8.1.8"
source = { registry = "https://pypi.org/simple" }
dependencies = [
    { name = "colorama", marker = "sys_platform == 'win32'" },
]
sdist = { url = "https://files.pythonhosted.org/packages/b9/2e/0090cbf739cee7d23781ad4b89a9894a41538e4fcf4c31dcdd705b78eb8b/click-8.1.8.tar.gz", hash = "sha256:ed53c9d8990d83c2a27deae68e4ee337473f6330c040a31d4225c9574d16096a", size = 226593, upload-time = "2024-12-21T18:38:44.339Z" }
wheels = [
    { url = "https://files.pythonhosted.org/packages/7e/d4/7ebdbd03970677812aac39c869717059dbb71a4cfc033ca6e5221787892c/click-8.1.8-py3-none-any.whl", hash = "sha256:63c132bbbed01578a06712a2d1f497bb62d9c1c0d329b7903a866228027263b2", size = 98188, upload-time = "2024-12-21T18:38:41.666Z" },
]

[[package]]
name = "click-didyoumean"
version = "0.3.1"
source = { registry = "https://pypi.org/simple" }
dependencies = [
    { name = "click" },
]
sdist = { url = "https://files.pythonhosted.org/packages/30/ce/217289b77c590ea1e7c24242d9ddd6e249e52c795ff10fac2c50062c48cb/click_didyoumean-0.3.1.tar.gz", hash = "sha256:4f82fdff0dbe64ef8ab2279bd6aa3f6a99c3b28c05aa09cbfc07c9d7fbb5a463", size = 3089, upload-time = "2024-03-24T08:22:07.499Z" }
wheels = [
    { url = "https://files.pythonhosted.org/packages/1b/5b/974430b5ffdb7a4f1941d13d83c64a0395114503cc357c6b9ae4ce5047ed/click_didyoumean-0.3.1-py3-none-any.whl", hash = "sha256:5c4bb6007cfea5f2fd6583a2fb6701a22a41eb98957e63d0fac41c10e7c3117c", size = 3631, upload-time = "2024-03-24T08:22:06.356Z" },
]

[[package]]
name = "click-plugins"
version = "1.1.1"
source = { registry = "https://pypi.org/simple" }
dependencies = [
    { name = "click" },
]
sdist = { url = "https://files.pythonhosted.org/packages/5f/1d/45434f64ed749540af821fd7e42b8e4d23ac04b1eda7c26613288d6cd8a8/click-plugins-1.1.1.tar.gz", hash = "sha256:46ab999744a9d831159c3411bb0c79346d94a444df9a3a3742e9ed63645f264b", size = 8164, upload-time = "2019-04-04T04:27:04.82Z" }
wheels = [
    { url = "https://files.pythonhosted.org/packages/e9/da/824b92d9942f4e472702488857914bdd50f73021efea15b4cad9aca8ecef/click_plugins-1.1.1-py2.py3-none-any.whl", hash = "sha256:5d262006d3222f5057fd81e1623d4443e41dcda5dc815c06b442aa3c02889fc8", size = 7497, upload-time = "2019-04-04T04:27:03.36Z" },
]

[[package]]
name = "click-repl"
version = "0.3.0"
source = { registry = "https://pypi.org/simple" }
dependencies = [
    { name = "click" },
    { name = "prompt-toolkit" },
]
sdist = { url = "https://files.pythonhosted.org/packages/cb/a2/57f4ac79838cfae6912f997b4d1a64a858fb0c86d7fcaae6f7b58d267fca/click-repl-0.3.0.tar.gz", hash = "sha256:17849c23dba3d667247dc4defe1757fff98694e90fe37474f3feebb69ced26a9", size = 10449, upload-time = "2023-06-15T12:43:51.141Z" }
wheels = [
    { url = "https://files.pythonhosted.org/packages/52/40/9d857001228658f0d59e97ebd4c346fe73e138c6de1bce61dc568a57c7f8/click_repl-0.3.0-py3-none-any.whl", hash = "sha256:fb7e06deb8da8de86180a33a9da97ac316751c094c6899382da7feeeeb51b812", size = 10289, upload-time = "2023-06-15T12:43:48.626Z" },
]

[[package]]
name = "codespell"
version = "2.4.1"
source = { registry = "https://pypi.org/simple" }
sdist = { url = "https://files.pythonhosted.org/packages/15/e0/709453393c0ea77d007d907dd436b3ee262e28b30995ea1aa36c6ffbccaf/codespell-2.4.1.tar.gz", hash = "sha256:299fcdcb09d23e81e35a671bbe746d5ad7e8385972e65dbb833a2eaac33c01e5", size = 344740, upload-time = "2025-01-28T18:52:39.411Z" }
wheels = [
    { url = "https://files.pythonhosted.org/packages/20/01/b394922252051e97aab231d416c86da3d8a6d781eeadcdca1082867de64e/codespell-2.4.1-py3-none-any.whl", hash = "sha256:3dadafa67df7e4a3dbf51e0d7315061b80d265f9552ebd699b3dd6834b47e425", size = 344501, upload-time = "2025-01-28T18:52:37.057Z" },
]

[[package]]
name = "colorama"
version = "0.4.6"
source = { registry = "https://pypi.org/simple" }
sdist = { url = "https://files.pythonhosted.org/packages/d8/53/6f443c9a4a8358a93a6792e2acffb9d9d5cb0a5cfd8802644b7b1c9a02e4/colorama-0.4.6.tar.gz", hash = "sha256:08695f5cb7ed6e0531a20572697297273c47b8cae5a63ffc6d6ed5c201be6e44", size = 27697, upload-time = "2022-10-25T02:36:22.414Z" }
wheels = [
    { url = "https://files.pythonhosted.org/packages/d1/d6/3965ed04c63042e047cb6a3e6ed1a63a35087b6a609aa3a15ed8ac56c221/colorama-0.4.6-py2.py3-none-any.whl", hash = "sha256:4f1d9991f5acc0ca119f9d443620b77f9d6b33703e51011c16baf57afb285fc6", size = 25335, upload-time = "2022-10-25T02:36:20.889Z" },
]

[[package]]
name = "colorlog"
version = "6.9.0"
source = { registry = "https://pypi.org/simple" }
dependencies = [
    { name = "colorama", marker = "sys_platform == 'win32'" },
]
sdist = { url = "https://files.pythonhosted.org/packages/d3/7a/359f4d5df2353f26172b3cc39ea32daa39af8de522205f512f458923e677/colorlog-6.9.0.tar.gz", hash = "sha256:bfba54a1b93b94f54e1f4fe48395725a3d92fd2a4af702f6bd70946bdc0c6ac2", size = 16624, upload-time = "2024-10-29T18:34:51.011Z" }
wheels = [
    { url = "https://files.pythonhosted.org/packages/e3/51/9b208e85196941db2f0654ad0357ca6388ab3ed67efdbfc799f35d1f83aa/colorlog-6.9.0-py3-none-any.whl", hash = "sha256:5906e71acd67cb07a71e779c47c4bcb45fb8c2993eebe9e5adcd6a6f1b283eff", size = 11424, upload-time = "2024-10-29T18:34:49.815Z" },
]

[[package]]
name = "compute-horde"
version = "0.0.24"
source = { editable = "." }
dependencies = [
    { name = "aiohttp" },
    { name = "bittensor" },
    { name = "celery" },
    { name = "compute-horde-sdk" },
    { name = "cryptography" },
    { name = "django" },
    { name = "more-itertools" },
    { name = "pydantic" },
    { name = "requests" },
    { name = "websockets" },
]

[package.dev-dependencies]
format = [
    { name = "nox" },
    { name = "ruff" },
]
lint = [
    { name = "codespell" },
    { name = "ruff" },
]
release = [
    { name = "towncrier" },
]
test = [
    { name = "faker" },
    { name = "freezegun" },
    { name = "pytest" },
    { name = "pytest-asyncio" },
    { name = "pytest-django" },
    { name = "responses" },
]
type-check = [
    { name = "django-stubs", extra = ["compatible-mypy"] },
    { name = "djangorestframework-stubs", extra = ["compatible-mypy"] },
    { name = "mypy" },
    { name = "types-freezegun" },
    { name = "types-python-dateutil" },
    { name = "types-requests" },
]

[package.metadata]
requires-dist = [
    { name = "aiohttp", specifier = ">=3.10.10" },
    { name = "bittensor", specifier = ">=9.0.0,<9.2" },
    { name = "celery", specifier = ">=5.3.0,<6" },
    { name = "compute-horde-sdk", editable = "../compute_horde_sdk" },
    { name = "cryptography", specifier = ">=42.0.8" },
    { name = "django", specifier = "~=4.2.4" },
    { name = "more-itertools", specifier = ">=10.2.0" },
    { name = "pydantic", specifier = ">=2.3,<3" },
    { name = "requests", specifier = ">=2.32.2" },
    { name = "websockets", specifier = ">=14.0,<15.0" },
]

[package.metadata.requires-dev]
format = [
    { name = "nox", specifier = "==2025.5.1" },
    { name = "ruff" },
]
lint = [
    { name = "codespell", extras = ["toml"] },
    { name = "ruff" },
]
release = [{ name = "towncrier", specifier = ">=23.11.0,<24" }]
test = [
    { name = "faker", specifier = ">=33.1.0" },
    { name = "freezegun", specifier = ">=1.5.1" },
    { name = "pytest", specifier = ">=8.2.1" },
    { name = "pytest-asyncio", specifier = ">=0.24.0" },
    { name = "pytest-django", specifier = ">=4.9.0" },
    { name = "responses", specifier = ">=0.25.0" },
]
type-check = [
    { name = "django-stubs", extras = ["compatible-mypy"] },
    { name = "djangorestframework-stubs", extras = ["compatible-mypy"], specifier = ">=3.15.1" },
    { name = "mypy" },
    { name = "types-freezegun" },
    { name = "types-python-dateutil" },
    { name = "types-requests" },
]

[[package]]
name = "compute-horde-sdk"
version = "0.0.2"
source = { editable = "../compute_horde_sdk" }
dependencies = [
    { name = "asgiref" },
    { name = "bittensor" },
    { name = "httpx" },
    { name = "huggingface-hub", extra = ["hf-transfer"] },
    { name = "pydantic" },
    { name = "tenacity" },
]

[package.metadata]
requires-dist = [
    { name = "asgiref", specifier = ">=3.8.0,<4" },
<<<<<<< HEAD
    { name = "bittensor", specifier = ">=9.0.0,<9.1" },
    { name = "build", marker = "extra == 'fallback'" },
=======
    { name = "bittensor", specifier = ">=9.0.0,<9.2" },
>>>>>>> 1021c0ac
    { name = "httpx", specifier = ">=0.26.0" },
    { name = "huggingface-hub", extras = ["hf-transfer"], specifier = ">=0.26.1" },
    { name = "pydantic", specifier = ">=2.10,<3" },
    { name = "skypilot", extras = ["runpod"], marker = "extra == 'fallback'", specifier = ">=0.8.1,<0.9.0" },
    { name = "tenacity", specifier = ">=9.0.0,<10.0.0" },
]
provides-extras = ["fallback"]

[package.metadata.requires-dev]
docs = [
    { name = "sphinx", specifier = ">=8.2.3" },
    { name = "sphinx-multiversion", specifier = ">=0.2.4" },
    { name = "sphinx-rtd-theme", specifier = ">=3.0.2" },
]
format = [
    { name = "nox", specifier = "==2025.5.1" },
    { name = "ruff" },
]
lint = [
    { name = "codespell", extras = ["toml"] },
    { name = "ruff" },
]
release = [{ name = "towncrier", specifier = ">=23.11.0,<24" }]
test = [
    { name = "faker", specifier = ">=33.1.0" },
    { name = "freezegun", specifier = ">=1.5.1" },
    { name = "pytest", specifier = ">=8.2.1" },
    { name = "pytest-apiver" },
    { name = "pytest-asyncio", specifier = ">=0.24.0" },
    { name = "pytest-django", specifier = ">=4.9.0" },
    { name = "pytest-httpx", specifier = ">=0.35.0" },
    { name = "pytest-xdist" },
    { name = "responses", specifier = ">=0.25.0" },
]
type-check = [
    { name = "django-stubs", extras = ["compatible-mypy"] },
    { name = "djangorestframework-stubs", extras = ["compatible-mypy"], specifier = ">=3.15.1" },
    { name = "mypy" },
    { name = "types-freezegun" },
    { name = "types-python-dateutil" },
    { name = "types-requests" },
]

[[package]]
name = "cryptography"
version = "43.0.3"
source = { registry = "https://pypi.org/simple" }
dependencies = [
    { name = "cffi", marker = "platform_python_implementation != 'PyPy'" },
]
sdist = { url = "https://files.pythonhosted.org/packages/0d/05/07b55d1fa21ac18c3a8c79f764e2514e6f6a9698f1be44994f5adf0d29db/cryptography-43.0.3.tar.gz", hash = "sha256:315b9001266a492a6ff443b61238f956b214dbec9910a081ba5b6646a055a805", size = 686989, upload-time = "2024-10-18T15:58:32.918Z" }
wheels = [
    { url = "https://files.pythonhosted.org/packages/1f/f3/01fdf26701a26f4b4dbc337a26883ad5bccaa6f1bbbdd29cd89e22f18a1c/cryptography-43.0.3-cp37-abi3-macosx_10_9_universal2.whl", hash = "sha256:bf7a1932ac4176486eab36a19ed4c0492da5d97123f1406cf15e41b05e787d2e", size = 6225303, upload-time = "2024-10-18T15:57:36.753Z" },
    { url = "https://files.pythonhosted.org/packages/a3/01/4896f3d1b392025d4fcbecf40fdea92d3df8662123f6835d0af828d148fd/cryptography-43.0.3-cp37-abi3-manylinux_2_17_aarch64.manylinux2014_aarch64.whl", hash = "sha256:63efa177ff54aec6e1c0aefaa1a241232dcd37413835a9b674b6e3f0ae2bfd3e", size = 3760905, upload-time = "2024-10-18T15:57:39.166Z" },
    { url = "https://files.pythonhosted.org/packages/0a/be/f9a1f673f0ed4b7f6c643164e513dbad28dd4f2dcdf5715004f172ef24b6/cryptography-43.0.3-cp37-abi3-manylinux_2_17_x86_64.manylinux2014_x86_64.whl", hash = "sha256:7e1ce50266f4f70bf41a2c6dc4358afadae90e2a1e5342d3c08883df1675374f", size = 3977271, upload-time = "2024-10-18T15:57:41.227Z" },
    { url = "https://files.pythonhosted.org/packages/4e/49/80c3a7b5514d1b416d7350830e8c422a4d667b6d9b16a9392ebfd4a5388a/cryptography-43.0.3-cp37-abi3-manylinux_2_28_aarch64.whl", hash = "sha256:443c4a81bb10daed9a8f334365fe52542771f25aedaf889fd323a853ce7377d6", size = 3746606, upload-time = "2024-10-18T15:57:42.903Z" },
    { url = "https://files.pythonhosted.org/packages/0e/16/a28ddf78ac6e7e3f25ebcef69ab15c2c6be5ff9743dd0709a69a4f968472/cryptography-43.0.3-cp37-abi3-manylinux_2_28_x86_64.whl", hash = "sha256:74f57f24754fe349223792466a709f8e0c093205ff0dca557af51072ff47ab18", size = 3986484, upload-time = "2024-10-18T15:57:45.434Z" },
    { url = "https://files.pythonhosted.org/packages/01/f5/69ae8da70c19864a32b0315049866c4d411cce423ec169993d0434218762/cryptography-43.0.3-cp37-abi3-musllinux_1_2_aarch64.whl", hash = "sha256:9762ea51a8fc2a88b70cf2995e5675b38d93bf36bd67d91721c309df184f49bd", size = 3852131, upload-time = "2024-10-18T15:57:47.267Z" },
    { url = "https://files.pythonhosted.org/packages/fd/db/e74911d95c040f9afd3612b1f732e52b3e517cb80de8bf183be0b7d413c6/cryptography-43.0.3-cp37-abi3-musllinux_1_2_x86_64.whl", hash = "sha256:81ef806b1fef6b06dcebad789f988d3b37ccaee225695cf3e07648eee0fc6b73", size = 4075647, upload-time = "2024-10-18T15:57:49.684Z" },
    { url = "https://files.pythonhosted.org/packages/56/48/7b6b190f1462818b324e674fa20d1d5ef3e24f2328675b9b16189cbf0b3c/cryptography-43.0.3-cp37-abi3-win32.whl", hash = "sha256:cbeb489927bd7af4aa98d4b261af9a5bc025bd87f0e3547e11584be9e9427be2", size = 2623873, upload-time = "2024-10-18T15:57:51.822Z" },
    { url = "https://files.pythonhosted.org/packages/eb/b1/0ebff61a004f7f89e7b65ca95f2f2375679d43d0290672f7713ee3162aff/cryptography-43.0.3-cp37-abi3-win_amd64.whl", hash = "sha256:f46304d6f0c6ab8e52770addfa2fc41e6629495548862279641972b6215451cd", size = 3068039, upload-time = "2024-10-18T15:57:54.426Z" },
    { url = "https://files.pythonhosted.org/packages/30/d5/c8b32c047e2e81dd172138f772e81d852c51f0f2ad2ae8a24f1122e9e9a7/cryptography-43.0.3-cp39-abi3-macosx_10_9_universal2.whl", hash = "sha256:8ac43ae87929a5982f5948ceda07001ee5e83227fd69cf55b109144938d96984", size = 6222984, upload-time = "2024-10-18T15:57:56.174Z" },
    { url = "https://files.pythonhosted.org/packages/2f/78/55356eb9075d0be6e81b59f45c7b48df87f76a20e73893872170471f3ee8/cryptography-43.0.3-cp39-abi3-manylinux_2_17_aarch64.manylinux2014_aarch64.whl", hash = "sha256:846da004a5804145a5f441b8530b4bf35afbf7da70f82409f151695b127213d5", size = 3762968, upload-time = "2024-10-18T15:57:58.206Z" },
    { url = "https://files.pythonhosted.org/packages/2a/2c/488776a3dc843f95f86d2f957ca0fc3407d0242b50bede7fad1e339be03f/cryptography-43.0.3-cp39-abi3-manylinux_2_17_x86_64.manylinux2014_x86_64.whl", hash = "sha256:0f996e7268af62598f2fc1204afa98a3b5712313a55c4c9d434aef49cadc91d4", size = 3977754, upload-time = "2024-10-18T15:58:00.683Z" },
    { url = "https://files.pythonhosted.org/packages/7c/04/2345ca92f7a22f601a9c62961741ef7dd0127c39f7310dffa0041c80f16f/cryptography-43.0.3-cp39-abi3-manylinux_2_28_aarch64.whl", hash = "sha256:f7b178f11ed3664fd0e995a47ed2b5ff0a12d893e41dd0494f406d1cf555cab7", size = 3749458, upload-time = "2024-10-18T15:58:02.225Z" },
    { url = "https://files.pythonhosted.org/packages/ac/25/e715fa0bc24ac2114ed69da33adf451a38abb6f3f24ec207908112e9ba53/cryptography-43.0.3-cp39-abi3-manylinux_2_28_x86_64.whl", hash = "sha256:c2e6fc39c4ab499049df3bdf567f768a723a5e8464816e8f009f121a5a9f4405", size = 3988220, upload-time = "2024-10-18T15:58:04.331Z" },
    { url = "https://files.pythonhosted.org/packages/21/ce/b9c9ff56c7164d8e2edfb6c9305045fbc0df4508ccfdb13ee66eb8c95b0e/cryptography-43.0.3-cp39-abi3-musllinux_1_2_aarch64.whl", hash = "sha256:e1be4655c7ef6e1bbe6b5d0403526601323420bcf414598955968c9ef3eb7d16", size = 3853898, upload-time = "2024-10-18T15:58:06.113Z" },
    { url = "https://files.pythonhosted.org/packages/2a/33/b3682992ab2e9476b9c81fff22f02c8b0a1e6e1d49ee1750a67d85fd7ed2/cryptography-43.0.3-cp39-abi3-musllinux_1_2_x86_64.whl", hash = "sha256:df6b6c6d742395dd77a23ea3728ab62f98379eff8fb61be2744d4679ab678f73", size = 4076592, upload-time = "2024-10-18T15:58:08.673Z" },
    { url = "https://files.pythonhosted.org/packages/81/1e/ffcc41b3cebd64ca90b28fd58141c5f68c83d48563c88333ab660e002cd3/cryptography-43.0.3-cp39-abi3-win32.whl", hash = "sha256:d56e96520b1020449bbace2b78b603442e7e378a9b3bd68de65c782db1507995", size = 2623145, upload-time = "2024-10-18T15:58:10.264Z" },
    { url = "https://files.pythonhosted.org/packages/87/5c/3dab83cc4aba1f4b0e733e3f0c3e7d4386440d660ba5b1e3ff995feb734d/cryptography-43.0.3-cp39-abi3-win_amd64.whl", hash = "sha256:0c580952eef9bf68c4747774cde7ec1d85a6e61de97281f2dba83c7d2c806362", size = 3068026, upload-time = "2024-10-18T15:58:11.916Z" },
]

[[package]]
name = "decorator"
version = "5.2.1"
source = { registry = "https://pypi.org/simple" }
sdist = { url = "https://files.pythonhosted.org/packages/43/fa/6d96a0978d19e17b68d634497769987b16c8f4cd0a7a05048bec693caa6b/decorator-5.2.1.tar.gz", hash = "sha256:65f266143752f734b0a7cc83c46f4618af75b8c5911b00ccb61d0ac9b6da0360", size = 56711, upload-time = "2025-02-24T04:41:34.073Z" }
wheels = [
    { url = "https://files.pythonhosted.org/packages/4e/8c/f3147f5c4b73e7550fe5f9352eaa956ae838d5c51eb58e7a25b9f3e2643b/decorator-5.2.1-py3-none-any.whl", hash = "sha256:d316bb415a2d9e2d2b3abcc4084c6502fc09240e292cd76a76afc106a1c8e04a", size = 9190, upload-time = "2025-02-24T04:41:32.565Z" },
]

[[package]]
name = "dependency-groups"
version = "1.3.1"
source = { registry = "https://pypi.org/simple" }
dependencies = [
    { name = "packaging" },
]
sdist = { url = "https://files.pythonhosted.org/packages/62/55/f054de99871e7beb81935dea8a10b90cd5ce42122b1c3081d5282fdb3621/dependency_groups-1.3.1.tar.gz", hash = "sha256:78078301090517fd938c19f64a53ce98c32834dfe0dee6b88004a569a6adfefd", size = 10093, upload-time = "2025-05-02T00:34:29.452Z" }
wheels = [
    { url = "https://files.pythonhosted.org/packages/99/c7/d1ec24fb280caa5a79b6b950db565dab30210a66259d17d5bb2b3a9f878d/dependency_groups-1.3.1-py3-none-any.whl", hash = "sha256:51aeaa0dfad72430fcfb7bcdbefbd75f3792e5919563077f30bc0d73f4493030", size = 8664, upload-time = "2025-05-02T00:34:27.085Z" },
]

[[package]]
name = "distlib"
version = "0.3.9"
source = { registry = "https://pypi.org/simple" }
sdist = { url = "https://files.pythonhosted.org/packages/0d/dd/1bec4c5ddb504ca60fc29472f3d27e8d4da1257a854e1d96742f15c1d02d/distlib-0.3.9.tar.gz", hash = "sha256:a60f20dea646b8a33f3e7772f74dc0b2d0772d2837ee1342a00645c81edf9403", size = 613923, upload-time = "2024-10-09T18:35:47.551Z" }
wheels = [
    { url = "https://files.pythonhosted.org/packages/91/a1/cf2472db20f7ce4a6be1253a81cfdf85ad9c7885ffbed7047fb72c24cf87/distlib-0.3.9-py2.py3-none-any.whl", hash = "sha256:47f8c22fd27c27e25a65601af709b38e4f0a45ea4fc2e710f65755fa8caaaf87", size = 468973, upload-time = "2024-10-09T18:35:44.272Z" },
]

[[package]]
name = "django"
version = "4.2.19"
source = { registry = "https://pypi.org/simple" }
dependencies = [
    { name = "asgiref" },
    { name = "sqlparse" },
    { name = "tzdata", marker = "sys_platform == 'win32'" },
]
sdist = { url = "https://files.pythonhosted.org/packages/cf/49/8e71f8a30aecc8e236bbb0ce056ff705a4782db4ab836e588c1a0e0a26aa/Django-4.2.19.tar.gz", hash = "sha256:6c833be4b0ca614f0a919472a1028a3bbdeb6f056fa04023aeb923346ba2c306", size = 10426865, upload-time = "2025-02-05T14:01:58.547Z" }
wheels = [
    { url = "https://files.pythonhosted.org/packages/14/db/6fc8c55f3b482776ac245623cd713b00ba894ad8f32cf438a40d9f1ea29e/Django-4.2.19-py3-none-any.whl", hash = "sha256:a104e13f219fc55996a4e416ef7d18ab4eeb44e0aa95174c192f16cda9f94e75", size = 7993670, upload-time = "2025-02-05T14:01:52.988Z" },
]

[[package]]
name = "django-stubs"
version = "5.1.3"
source = { registry = "https://pypi.org/simple" }
dependencies = [
    { name = "asgiref" },
    { name = "django" },
    { name = "django-stubs-ext" },
    { name = "types-pyyaml" },
    { name = "typing-extensions" },
]
sdist = { url = "https://files.pythonhosted.org/packages/dd/48/e733ceff94ed3c4ccba4c2f0708739974bbcdbcfb69efefb87b10780937f/django_stubs-5.1.3.tar.gz", hash = "sha256:8c230bc5bebee6da282ba8a27ad1503c84a0c4cd2f46e63d149e76d2a63e639a", size = 267390, upload-time = "2025-02-07T09:56:59.773Z" }
wheels = [
    { url = "https://files.pythonhosted.org/packages/74/94/3551a181faf44a63a4ef1ab8e0eb7f27f6af168c2f719ea482e54b39d237/django_stubs-5.1.3-py3-none-any.whl", hash = "sha256:716758ced158b439213062e52de6df3cff7c586f9f9ad7ab59210efbea5dfe78", size = 472753, upload-time = "2025-02-07T09:56:57.291Z" },
]

[package.optional-dependencies]
compatible-mypy = [
    { name = "mypy" },
]

[[package]]
name = "django-stubs-ext"
version = "5.1.3"
source = { registry = "https://pypi.org/simple" }
dependencies = [
    { name = "django" },
    { name = "typing-extensions" },
]
sdist = { url = "https://files.pythonhosted.org/packages/9f/06/7b210e0073c6cb8824bde82afc25f268e8c410a99d3621297f44fa3f6a6c/django_stubs_ext-5.1.3.tar.gz", hash = "sha256:3e60f82337f0d40a362f349bf15539144b96e4ceb4dbd0239be1cd71f6a74ad0", size = 9613, upload-time = "2025-02-07T09:56:22.543Z" }
wheels = [
    { url = "https://files.pythonhosted.org/packages/cc/52/50125afcf29382b7f9d88a992e44835108dd2f1694d6d17d6d3d6fe06c81/django_stubs_ext-5.1.3-py3-none-any.whl", hash = "sha256:64561fbc53e963cc1eed2c8eb27e18b8e48dcb90771205180fe29fc8a59e55fd", size = 9034, upload-time = "2025-02-07T09:56:19.51Z" },
]

[[package]]
name = "djangorestframework-stubs"
version = "3.15.3"
source = { registry = "https://pypi.org/simple" }
dependencies = [
    { name = "django-stubs" },
    { name = "requests" },
    { name = "types-pyyaml" },
    { name = "types-requests" },
    { name = "typing-extensions" },
]
sdist = { url = "https://files.pythonhosted.org/packages/c1/08/e86db66dbed67bd4e70dc7d059b338ad1a0cadfd15314ad09c554c31fb83/djangorestframework_stubs-3.15.3.tar.gz", hash = "sha256:e7bdec722d98b8a8049bad9f8bb5ead0931f4f64010ffb3c4538c9ae0f35ef2a", size = 34818, upload-time = "2025-02-21T14:47:36.303Z" }
wheels = [
    { url = "https://files.pythonhosted.org/packages/58/3f/4d2233e7a6eb5617f377b9cb943c2f6482a2671bdb3b134b955e78b2b946/djangorestframework_stubs-3.15.3-py3-none-any.whl", hash = "sha256:3add29ac343292ffc926a3f3984af42de237cca214c69ca0489d124315a803bc", size = 54609, upload-time = "2025-02-21T14:47:34.295Z" },
]

[package.optional-dependencies]
compatible-mypy = [
    { name = "django-stubs", extra = ["compatible-mypy"] },
    { name = "mypy" },
]

[[package]]
name = "faker"
version = "36.1.1"
source = { registry = "https://pypi.org/simple" }
dependencies = [
    { name = "tzdata" },
]
sdist = { url = "https://files.pythonhosted.org/packages/55/8f/40d002bed58bd6b79bf970505582b769fc975afcacc62c2fe1518d5729c2/faker-36.1.1.tar.gz", hash = "sha256:7cb2bbd4c8f040e4a340ae4019e9a48b6cf1db6a71bda4e5a61d8d13b7bef28d", size = 1874935, upload-time = "2025-02-13T20:25:40.573Z" }
wheels = [
    { url = "https://files.pythonhosted.org/packages/65/79/e13ae542f63ce40d02b0fe63809563b102f19ffa3b94e6062ee9286a7801/Faker-36.1.1-py3-none-any.whl", hash = "sha256:ad1f1be7fd692ec0256517404a9d7f007ab36ac5d4674082fa72404049725eaa", size = 1917865, upload-time = "2025-02-13T20:25:37.971Z" },
]

[[package]]
name = "fastapi"
version = "0.110.3"
source = { registry = "https://pypi.org/simple" }
dependencies = [
    { name = "pydantic" },
    { name = "starlette" },
    { name = "typing-extensions" },
]
sdist = { url = "https://files.pythonhosted.org/packages/f3/22/7b9ee50b0a8c48f076a111d6e4071a9d4c25623dc67689c5f3aa375f779b/fastapi-0.110.3.tar.gz", hash = "sha256:555700b0159379e94fdbfc6bb66a0f1c43f4cf7060f25239af3d84b63a656626", size = 287508, upload-time = "2024-04-30T00:38:02.576Z" }
wheels = [
    { url = "https://files.pythonhosted.org/packages/1d/d1/5958526c3bdbed74f88bf69b86506db5b25a600207f0f688473667690de6/fastapi-0.110.3-py3-none-any.whl", hash = "sha256:fd7600612f755e4050beb74001310b5a7e1796d149c2ee363124abdfa0289d32", size = 91834, upload-time = "2024-04-30T00:37:58.935Z" },
]

[[package]]
name = "filelock"
version = "3.18.0"
source = { registry = "https://pypi.org/simple" }
sdist = { url = "https://files.pythonhosted.org/packages/0a/10/c23352565a6544bdc5353e0b15fc1c563352101f30e24bf500207a54df9a/filelock-3.18.0.tar.gz", hash = "sha256:adbc88eabb99d2fec8c9c1b229b171f18afa655400173ddc653d5d01501fb9f2", size = 18075, upload-time = "2025-03-14T07:11:40.47Z" }
wheels = [
    { url = "https://files.pythonhosted.org/packages/4d/36/2a115987e2d8c300a974597416d9de88f2444426de9571f4b59b2cca3acc/filelock-3.18.0-py3-none-any.whl", hash = "sha256:c401f4f8377c4464e6db25fff06205fd89bdd83b65eb0488ed1b160f780e21de", size = 16215, upload-time = "2025-03-14T07:11:39.145Z" },
]

[[package]]
name = "freezegun"
version = "1.5.1"
source = { registry = "https://pypi.org/simple" }
dependencies = [
    { name = "python-dateutil" },
]
sdist = { url = "https://files.pythonhosted.org/packages/2c/ef/722b8d71ddf4d48f25f6d78aa2533d505bf3eec000a7cacb8ccc8de61f2f/freezegun-1.5.1.tar.gz", hash = "sha256:b29dedfcda6d5e8e083ce71b2b542753ad48cfec44037b3fc79702e2980a89e9", size = 33697, upload-time = "2024-05-11T17:32:53.911Z" }
wheels = [
    { url = "https://files.pythonhosted.org/packages/51/0b/0d7fee5919bccc1fdc1c2a7528b98f65c6f69b223a3fd8f809918c142c36/freezegun-1.5.1-py3-none-any.whl", hash = "sha256:bf111d7138a8abe55ab48a71755673dbaa4ab87f4cff5634a4442dfec34c15f1", size = 17569, upload-time = "2024-05-11T17:32:51.715Z" },
]

[[package]]
name = "frozenlist"
version = "1.5.0"
source = { registry = "https://pypi.org/simple" }
sdist = { url = "https://files.pythonhosted.org/packages/8f/ed/0f4cec13a93c02c47ec32d81d11c0c1efbadf4a471e3f3ce7cad366cbbd3/frozenlist-1.5.0.tar.gz", hash = "sha256:81d5af29e61b9c8348e876d442253723928dce6433e0e76cd925cd83f1b4b817", size = 39930, upload-time = "2024-10-23T09:48:29.903Z" }
wheels = [
    { url = "https://files.pythonhosted.org/packages/79/43/0bed28bf5eb1c9e4301003b74453b8e7aa85fb293b31dde352aac528dafc/frozenlist-1.5.0-cp311-cp311-macosx_10_9_universal2.whl", hash = "sha256:fd74520371c3c4175142d02a976aee0b4cb4a7cc912a60586ffd8d5929979b30", size = 94987, upload-time = "2024-10-23T09:46:40.487Z" },
    { url = "https://files.pythonhosted.org/packages/bb/bf/b74e38f09a246e8abbe1e90eb65787ed745ccab6eaa58b9c9308e052323d/frozenlist-1.5.0-cp311-cp311-macosx_10_9_x86_64.whl", hash = "sha256:2f3f7a0fbc219fb4455264cae4d9f01ad41ae6ee8524500f381de64ffaa077d5", size = 54584, upload-time = "2024-10-23T09:46:41.463Z" },
    { url = "https://files.pythonhosted.org/packages/2c/31/ab01375682f14f7613a1ade30149f684c84f9b8823a4391ed950c8285656/frozenlist-1.5.0-cp311-cp311-macosx_11_0_arm64.whl", hash = "sha256:f47c9c9028f55a04ac254346e92977bf0f166c483c74b4232bee19a6697e4778", size = 52499, upload-time = "2024-10-23T09:46:42.451Z" },
    { url = "https://files.pythonhosted.org/packages/98/a8/d0ac0b9276e1404f58fec3ab6e90a4f76b778a49373ccaf6a563f100dfbc/frozenlist-1.5.0-cp311-cp311-manylinux_2_17_aarch64.manylinux2014_aarch64.whl", hash = "sha256:0996c66760924da6e88922756d99b47512a71cfd45215f3570bf1e0b694c206a", size = 276357, upload-time = "2024-10-23T09:46:44.166Z" },
    { url = "https://files.pythonhosted.org/packages/ad/c9/c7761084fa822f07dac38ac29f841d4587570dd211e2262544aa0b791d21/frozenlist-1.5.0-cp311-cp311-manylinux_2_17_ppc64le.manylinux2014_ppc64le.whl", hash = "sha256:a2fe128eb4edeabe11896cb6af88fca5346059f6c8d807e3b910069f39157869", size = 287516, upload-time = "2024-10-23T09:46:45.369Z" },
    { url = "https://files.pythonhosted.org/packages/a1/ff/cd7479e703c39df7bdab431798cef89dc75010d8aa0ca2514c5b9321db27/frozenlist-1.5.0-cp311-cp311-manylinux_2_17_s390x.manylinux2014_s390x.whl", hash = "sha256:1a8ea951bbb6cacd492e3948b8da8c502a3f814f5d20935aae74b5df2b19cf3d", size = 283131, upload-time = "2024-10-23T09:46:46.654Z" },
    { url = "https://files.pythonhosted.org/packages/59/a0/370941beb47d237eca4fbf27e4e91389fd68699e6f4b0ebcc95da463835b/frozenlist-1.5.0-cp311-cp311-manylinux_2_5_i686.manylinux1_i686.manylinux_2_17_i686.manylinux2014_i686.whl", hash = "sha256:de537c11e4aa01d37db0d403b57bd6f0546e71a82347a97c6a9f0dcc532b3a45", size = 261320, upload-time = "2024-10-23T09:46:47.825Z" },
    { url = "https://files.pythonhosted.org/packages/b8/5f/c10123e8d64867bc9b4f2f510a32042a306ff5fcd7e2e09e5ae5100ee333/frozenlist-1.5.0-cp311-cp311-manylinux_2_5_x86_64.manylinux1_x86_64.manylinux_2_17_x86_64.manylinux2014_x86_64.whl", hash = "sha256:9c2623347b933fcb9095841f1cc5d4ff0b278addd743e0e966cb3d460278840d", size = 274877, upload-time = "2024-10-23T09:46:48.989Z" },
    { url = "https://files.pythonhosted.org/packages/fa/79/38c505601ae29d4348f21706c5d89755ceded02a745016ba2f58bd5f1ea6/frozenlist-1.5.0-cp311-cp311-musllinux_1_2_aarch64.whl", hash = "sha256:cee6798eaf8b1416ef6909b06f7dc04b60755206bddc599f52232606e18179d3", size = 269592, upload-time = "2024-10-23T09:46:50.235Z" },
    { url = "https://files.pythonhosted.org/packages/19/e2/39f3a53191b8204ba9f0bb574b926b73dd2efba2a2b9d2d730517e8f7622/frozenlist-1.5.0-cp311-cp311-musllinux_1_2_i686.whl", hash = "sha256:f5f9da7f5dbc00a604fe74aa02ae7c98bcede8a3b8b9666f9f86fc13993bc71a", size = 265934, upload-time = "2024-10-23T09:46:51.829Z" },
    { url = "https://files.pythonhosted.org/packages/d5/c9/3075eb7f7f3a91f1a6b00284af4de0a65a9ae47084930916f5528144c9dd/frozenlist-1.5.0-cp311-cp311-musllinux_1_2_ppc64le.whl", hash = "sha256:90646abbc7a5d5c7c19461d2e3eeb76eb0b204919e6ece342feb6032c9325ae9", size = 283859, upload-time = "2024-10-23T09:46:52.947Z" },
    { url = "https://files.pythonhosted.org/packages/05/f5/549f44d314c29408b962fa2b0e69a1a67c59379fb143b92a0a065ffd1f0f/frozenlist-1.5.0-cp311-cp311-musllinux_1_2_s390x.whl", hash = "sha256:bdac3c7d9b705d253b2ce370fde941836a5f8b3c5c2b8fd70940a3ea3af7f4f2", size = 287560, upload-time = "2024-10-23T09:46:54.162Z" },
    { url = "https://files.pythonhosted.org/packages/9d/f8/cb09b3c24a3eac02c4c07a9558e11e9e244fb02bf62c85ac2106d1eb0c0b/frozenlist-1.5.0-cp311-cp311-musllinux_1_2_x86_64.whl", hash = "sha256:03d33c2ddbc1816237a67f66336616416e2bbb6beb306e5f890f2eb22b959cdf", size = 277150, upload-time = "2024-10-23T09:46:55.361Z" },
    { url = "https://files.pythonhosted.org/packages/37/48/38c2db3f54d1501e692d6fe058f45b6ad1b358d82cd19436efab80cfc965/frozenlist-1.5.0-cp311-cp311-win32.whl", hash = "sha256:237f6b23ee0f44066219dae14c70ae38a63f0440ce6750f868ee08775073f942", size = 45244, upload-time = "2024-10-23T09:46:56.578Z" },
    { url = "https://files.pythonhosted.org/packages/ca/8c/2ddffeb8b60a4bce3b196c32fcc30d8830d4615e7b492ec2071da801b8ad/frozenlist-1.5.0-cp311-cp311-win_amd64.whl", hash = "sha256:0cc974cc93d32c42e7b0f6cf242a6bd941c57c61b618e78b6c0a96cb72788c1d", size = 51634, upload-time = "2024-10-23T09:46:57.6Z" },
    { url = "https://files.pythonhosted.org/packages/c6/c8/a5be5b7550c10858fcf9b0ea054baccab474da77d37f1e828ce043a3a5d4/frozenlist-1.5.0-py3-none-any.whl", hash = "sha256:d994863bba198a4a518b467bb971c56e1db3f180a25c6cf7bb1949c267f748c3", size = 11901, upload-time = "2024-10-23T09:48:28.851Z" },
]

[[package]]
name = "fsspec"
version = "2025.3.2"
source = { registry = "https://pypi.org/simple" }
sdist = { url = "https://files.pythonhosted.org/packages/45/d8/8425e6ba5fcec61a1d16e41b1b71d2bf9344f1fe48012c2b48b9620feae5/fsspec-2025.3.2.tar.gz", hash = "sha256:e52c77ef398680bbd6a98c0e628fbc469491282981209907bbc8aea76a04fdc6", size = 299281, upload-time = "2025-03-31T15:27:08.524Z" }
wheels = [
    { url = "https://files.pythonhosted.org/packages/44/4b/e0cfc1a6f17e990f3e64b7d941ddc4acdc7b19d6edd51abf495f32b1a9e4/fsspec-2025.3.2-py3-none-any.whl", hash = "sha256:2daf8dc3d1dfa65b6aa37748d112773a7a08416f6c70d96b264c96476ecaf711", size = 194435, upload-time = "2025-03-31T15:27:07.028Z" },
]

[[package]]
name = "h11"
version = "0.14.0"
source = { registry = "https://pypi.org/simple" }
sdist = { url = "https://files.pythonhosted.org/packages/f5/38/3af3d3633a34a3316095b39c8e8fb4853a28a536e55d347bd8d8e9a14b03/h11-0.14.0.tar.gz", hash = "sha256:8f19fbbe99e72420ff35c00b27a34cb9937e902a8b810e2c88300c6f0a3b699d", size = 100418, upload-time = "2022-09-25T15:40:01.519Z" }
wheels = [
    { url = "https://files.pythonhosted.org/packages/95/04/ff642e65ad6b90db43e668d70ffb6736436c7ce41fcc549f4e9472234127/h11-0.14.0-py3-none-any.whl", hash = "sha256:e3fe4ac4b851c468cc8363d500db52c2ead036020723024a109d37346efaa761", size = 58259, upload-time = "2022-09-25T15:39:59.68Z" },
]

[[package]]
name = "hf-transfer"
version = "0.1.9"
source = { registry = "https://pypi.org/simple" }
sdist = { url = "https://files.pythonhosted.org/packages/1a/eb/8fc64f40388c29ce8ce3b2b180a089d4d6b25b1d0d232d016704cb852104/hf_transfer-0.1.9.tar.gz", hash = "sha256:035572865dab29d17e783fbf1e84cf1cb24f3fcf8f1b17db1cfc7fdf139f02bf", size = 25201, upload-time = "2025-01-07T10:05:12.947Z" }
wheels = [
    { url = "https://files.pythonhosted.org/packages/81/f5/461d2e5f307e5048289b1168d5c642ae3bb2504e88dff1a38b92ed990a21/hf_transfer-0.1.9-cp38-abi3-macosx_10_12_x86_64.whl", hash = "sha256:e66acf91df4a8b72f60223059df3003062a5ae111757187ed1a06750a30e911b", size = 1393046, upload-time = "2025-01-07T10:04:51.003Z" },
    { url = "https://files.pythonhosted.org/packages/41/ba/8d9fd9f1083525edfcb389c93738c802f3559cb749324090d7109c8bf4c2/hf_transfer-0.1.9-cp38-abi3-macosx_11_0_arm64.whl", hash = "sha256:8669dbcc7a3e2e8d61d42cd24da9c50d57770bd74b445c65123291ca842a7e7a", size = 1348126, upload-time = "2025-01-07T10:04:45.712Z" },
    { url = "https://files.pythonhosted.org/packages/8e/a2/cd7885bc9959421065a6fae0fe67b6c55becdeda4e69b873e52976f9a9f0/hf_transfer-0.1.9-cp38-abi3-manylinux_2_17_aarch64.manylinux2014_aarch64.whl", hash = "sha256:8fd0167c4407a3bc4cdd0307e65ada2294ec04f1813d8a69a5243e379b22e9d8", size = 3728604, upload-time = "2025-01-07T10:04:14.173Z" },
    { url = "https://files.pythonhosted.org/packages/f6/2e/a072cf196edfeda3310c9a5ade0a0fdd785e6154b3ce24fc738c818da2a7/hf_transfer-0.1.9-cp38-abi3-manylinux_2_17_armv7l.manylinux2014_armv7l.whl", hash = "sha256:ee8b10afedcb75f71091bcc197c526a6ebf5c58bbbadb34fdeee6160f55f619f", size = 3064995, upload-time = "2025-01-07T10:04:18.663Z" },
    { url = "https://files.pythonhosted.org/packages/c2/84/aec9ef4c0fab93c1ea2b1badff38c78b4b2f86f0555b26d2051dbc920cde/hf_transfer-0.1.9-cp38-abi3-manylinux_2_17_i686.manylinux2014_i686.whl", hash = "sha256:5828057e313de59300dd1abb489444bc452efe3f479d3c55b31a8f680936ba42", size = 3580908, upload-time = "2025-01-07T10:04:32.834Z" },
    { url = "https://files.pythonhosted.org/packages/29/63/b560d39651a56603d64f1a0212d0472a44cbd965db2fa62b99d99cb981bf/hf_transfer-0.1.9-cp38-abi3-manylinux_2_17_ppc64le.manylinux2014_ppc64le.whl", hash = "sha256:fc6bd19e1cc177c66bdef15ef8636ad3bde79d5a4f608c158021153b4573509d", size = 3400839, upload-time = "2025-01-07T10:04:26.122Z" },
    { url = "https://files.pythonhosted.org/packages/d6/d8/f87ea6f42456254b48915970ed98e993110521e9263472840174d32c880d/hf_transfer-0.1.9-cp38-abi3-manylinux_2_17_x86_64.manylinux2014_x86_64.whl", hash = "sha256:cdca9bfb89e6f8f281890cc61a8aff2d3cecaff7e1a4d275574d96ca70098557", size = 3552664, upload-time = "2025-01-07T10:04:40.123Z" },
    { url = "https://files.pythonhosted.org/packages/d6/56/1267c39b65fc8f4e2113b36297320f102718bf5799b544a6cbe22013aa1d/hf_transfer-0.1.9-cp38-abi3-musllinux_1_2_aarch64.whl", hash = "sha256:89a23f58b7b7effbc047b8ca286f131b17728c99a9f972723323003ffd1bb916", size = 4073732, upload-time = "2025-01-07T10:04:55.624Z" },
    { url = "https://files.pythonhosted.org/packages/82/1a/9c748befbe3decf7cb415e34f8a0c3789a0a9c55910dea73d581e48c0ce5/hf_transfer-0.1.9-cp38-abi3-musllinux_1_2_armv7l.whl", hash = "sha256:dc7fff1345980d6c0ebb92c811d24afa4b98b3e07ed070c8e38cc91fd80478c5", size = 3390096, upload-time = "2025-01-07T10:04:59.98Z" },
    { url = "https://files.pythonhosted.org/packages/72/85/4c03da147b6b4b7cb12e074d3d44eee28604a387ed0eaf7eaaead5069c57/hf_transfer-0.1.9-cp38-abi3-musllinux_1_2_i686.whl", hash = "sha256:1a6bd16c667ebe89a069ca163060127a794fa3a3525292c900b8c8cc47985b0d", size = 3664743, upload-time = "2025-01-07T10:05:05.416Z" },
    { url = "https://files.pythonhosted.org/packages/e7/6e/e597b04f753f1b09e6893075d53a82a30c13855cbaa791402695b01e369f/hf_transfer-0.1.9-cp38-abi3-musllinux_1_2_x86_64.whl", hash = "sha256:d2fde99d502093ade3ab1b53f80da18480e9902aa960dab7f74fb1b9e5bc5746", size = 3695243, upload-time = "2025-01-07T10:05:11.411Z" },
    { url = "https://files.pythonhosted.org/packages/09/89/d4e234727a26b2546c8fb70a276cd924260d60135f2165bf8b9ed67bb9a4/hf_transfer-0.1.9-cp38-abi3-win32.whl", hash = "sha256:435cc3cdc8524ce57b074032b8fd76eed70a4224d2091232fa6a8cef8fd6803e", size = 1086605, upload-time = "2025-01-07T10:05:18.873Z" },
    { url = "https://files.pythonhosted.org/packages/a1/14/f1e15b851d1c2af5b0b1a82bf8eb10bda2da62d98180220ba6fd8879bb5b/hf_transfer-0.1.9-cp38-abi3-win_amd64.whl", hash = "sha256:16f208fc678911c37e11aa7b586bc66a37d02e636208f18b6bc53d29b5df40ad", size = 1160240, upload-time = "2025-01-07T10:05:14.324Z" },
]

[[package]]
name = "httpcore"
version = "1.0.7"
source = { registry = "https://pypi.org/simple" }
dependencies = [
    { name = "certifi" },
    { name = "h11" },
]
sdist = { url = "https://files.pythonhosted.org/packages/6a/41/d7d0a89eb493922c37d343b607bc1b5da7f5be7e383740b4753ad8943e90/httpcore-1.0.7.tar.gz", hash = "sha256:8551cb62a169ec7162ac7be8d4817d561f60e08eaa485234898414bb5a8a0b4c", size = 85196, upload-time = "2024-11-15T12:30:47.531Z" }
wheels = [
    { url = "https://files.pythonhosted.org/packages/87/f5/72347bc88306acb359581ac4d52f23c0ef445b57157adedb9aee0cd689d2/httpcore-1.0.7-py3-none-any.whl", hash = "sha256:a3fff8f43dc260d5bd363d9f9cf1830fa3a458b332856f34282de498ed420edd", size = 78551, upload-time = "2024-11-15T12:30:45.782Z" },
]

[[package]]
name = "httpx"
version = "0.28.1"
source = { registry = "https://pypi.org/simple" }
dependencies = [
    { name = "anyio" },
    { name = "certifi" },
    { name = "httpcore" },
    { name = "idna" },
]
sdist = { url = "https://files.pythonhosted.org/packages/b1/df/48c586a5fe32a0f01324ee087459e112ebb7224f646c0b5023f5e79e9956/httpx-0.28.1.tar.gz", hash = "sha256:75e98c5f16b0f35b567856f597f06ff2270a374470a5c2392242528e3e3e42fc", size = 141406, upload-time = "2024-12-06T15:37:23.222Z" }
wheels = [
    { url = "https://files.pythonhosted.org/packages/2a/39/e50c7c3a983047577ee07d2a9e53faf5a69493943ec3f6a384bdc792deb2/httpx-0.28.1-py3-none-any.whl", hash = "sha256:d909fcccc110f8c7faf814ca82a9a4d816bc5a6dbfea25d6591d6985b8ba59ad", size = 73517, upload-time = "2024-12-06T15:37:21.509Z" },
]

[[package]]
name = "huggingface-hub"
version = "0.30.2"
source = { registry = "https://pypi.org/simple" }
dependencies = [
    { name = "filelock" },
    { name = "fsspec" },
    { name = "packaging" },
    { name = "pyyaml" },
    { name = "requests" },
    { name = "tqdm" },
    { name = "typing-extensions" },
]
sdist = { url = "https://files.pythonhosted.org/packages/df/22/8eb91736b1dcb83d879bd49050a09df29a57cc5cd9f38e48a4b1c45ee890/huggingface_hub-0.30.2.tar.gz", hash = "sha256:9a7897c5b6fd9dad3168a794a8998d6378210f5b9688d0dfc180b1a228dc2466", size = 400868, upload-time = "2025-04-08T08:32:45.26Z" }
wheels = [
    { url = "https://files.pythonhosted.org/packages/93/27/1fb384a841e9661faad1c31cbfa62864f59632e876df5d795234da51c395/huggingface_hub-0.30.2-py3-none-any.whl", hash = "sha256:68ff05969927058cfa41df4f2155d4bb48f5f54f719dd0390103eefa9b191e28", size = 481433, upload-time = "2025-04-08T08:32:43.305Z" },
]

[package.optional-dependencies]
hf-transfer = [
    { name = "hf-transfer" },
]

[[package]]
name = "idna"
version = "3.10"
source = { registry = "https://pypi.org/simple" }
sdist = { url = "https://files.pythonhosted.org/packages/f1/70/7703c29685631f5a7590aa73f1f1d3fa9a380e654b86af429e0934a32f7d/idna-3.10.tar.gz", hash = "sha256:12f65c9b470abda6dc35cf8e63cc574b1c52b11df2c86030af0ac09b01b13ea9", size = 190490, upload-time = "2024-09-15T18:07:39.745Z" }
wheels = [
    { url = "https://files.pythonhosted.org/packages/76/c6/c88e154df9c4e1a2a66ccf0005a88dfb2650c1dffb6f5ce603dfbd452ce3/idna-3.10-py3-none-any.whl", hash = "sha256:946d195a0d259cbba61165e88e65941f16e9b36ea6ddb97f00452bae8b1287d3", size = 70442, upload-time = "2024-09-15T18:07:37.964Z" },
]

[[package]]
name = "incremental"
version = "24.7.2"
source = { registry = "https://pypi.org/simple" }
dependencies = [
    { name = "setuptools" },
]
sdist = { url = "https://files.pythonhosted.org/packages/27/87/156b374ff6578062965afe30cc57627d35234369b3336cf244b240c8d8e6/incremental-24.7.2.tar.gz", hash = "sha256:fb4f1d47ee60efe87d4f6f0ebb5f70b9760db2b2574c59c8e8912be4ebd464c9", size = 28157, upload-time = "2024-07-29T20:03:55.441Z" }
wheels = [
    { url = "https://files.pythonhosted.org/packages/0d/38/221e5b2ae676a3938c2c1919131410c342b6efc2baffeda395dd66eeca8f/incremental-24.7.2-py3-none-any.whl", hash = "sha256:8cb2c3431530bec48ad70513931a760f446ad6c25e8333ca5d95e24b0ed7b8fe", size = 20516, upload-time = "2024-07-29T20:03:53.677Z" },
]

[[package]]
name = "iniconfig"
version = "2.0.0"
source = { registry = "https://pypi.org/simple" }
sdist = { url = "https://files.pythonhosted.org/packages/d7/4b/cbd8e699e64a6f16ca3a8220661b5f83792b3017d0f79807cb8708d33913/iniconfig-2.0.0.tar.gz", hash = "sha256:2d91e135bf72d31a410b17c16da610a82cb55f6b0477d1a902134b24a455b8b3", size = 4646, upload-time = "2023-01-07T11:08:11.254Z" }
wheels = [
    { url = "https://files.pythonhosted.org/packages/ef/a6/62565a6e1cf69e10f5727360368e451d4b7f58beeac6173dc9db836a5b46/iniconfig-2.0.0-py3-none-any.whl", hash = "sha256:b6a85871a79d2e3b22d2d1b94ac2824226a63c6b741c88f7ae975f18b6778374", size = 5892, upload-time = "2023-01-07T11:08:09.864Z" },
]

[[package]]
name = "jinja2"
version = "3.1.5"
source = { registry = "https://pypi.org/simple" }
dependencies = [
    { name = "markupsafe" },
]
sdist = { url = "https://files.pythonhosted.org/packages/af/92/b3130cbbf5591acf9ade8708c365f3238046ac7cb8ccba6e81abccb0ccff/jinja2-3.1.5.tar.gz", hash = "sha256:8fefff8dc3034e27bb80d67c671eb8a9bc424c0ef4c0826edbff304cceff43bb", size = 244674, upload-time = "2024-12-21T18:30:22.828Z" }
wheels = [
    { url = "https://files.pythonhosted.org/packages/bd/0f/2ba5fbcd631e3e88689309dbe978c5769e883e4b84ebfe7da30b43275c5a/jinja2-3.1.5-py3-none-any.whl", hash = "sha256:aba0f4dc9ed8013c424088f68a5c226f7d6097ed89b246d7749c2ec4175c6adb", size = 134596, upload-time = "2024-12-21T18:30:19.133Z" },
]

[[package]]
name = "kombu"
version = "5.4.2"
source = { registry = "https://pypi.org/simple" }
dependencies = [
    { name = "amqp" },
    { name = "tzdata" },
    { name = "vine" },
]
sdist = { url = "https://files.pythonhosted.org/packages/38/4d/b93fcb353d279839cc35d0012bee805ed0cf61c07587916bfc35dbfddaf1/kombu-5.4.2.tar.gz", hash = "sha256:eef572dd2fd9fc614b37580e3caeafdd5af46c1eff31e7fba89138cdb406f2cf", size = 442858, upload-time = "2024-09-19T12:25:37.261Z" }
wheels = [
    { url = "https://files.pythonhosted.org/packages/87/ec/7811a3cf9fdfee3ee88e54d08fcbc3fabe7c1b6e4059826c59d7b795651c/kombu-5.4.2-py3-none-any.whl", hash = "sha256:14212f5ccf022fc0a70453bb025a1dcc32782a588c49ea866884047d66e14763", size = 201349, upload-time = "2024-09-19T12:25:34.926Z" },
]

[[package]]
name = "levenshtein"
version = "0.27.1"
source = { registry = "https://pypi.org/simple" }
dependencies = [
    { name = "rapidfuzz" },
]
sdist = { url = "https://files.pythonhosted.org/packages/7e/b3/b5f8011483ba9083a0bc74c4d58705e9cf465fbe55c948a1b1357d0a2aa8/levenshtein-0.27.1.tar.gz", hash = "sha256:3e18b73564cfc846eec94dd13fab6cb006b5d2e0cc56bad1fd7d5585881302e3", size = 382571, upload-time = "2025-03-02T19:44:56.148Z" }
wheels = [
    { url = "https://files.pythonhosted.org/packages/22/84/110136e740655779aceb0da2399977362f21b2dbf3ea3646557f9c2237c4/levenshtein-0.27.1-cp311-cp311-macosx_10_9_x86_64.whl", hash = "sha256:2e6f1760108319a108dceb2f02bc7cdb78807ad1f9c673c95eaa1d0fe5dfcaae", size = 174555, upload-time = "2025-03-02T19:42:51.781Z" },
    { url = "https://files.pythonhosted.org/packages/19/5b/176d96959f5c5969f356d8856f8e20d2e72f7e4879f6d1cda8e5c2ac2614/levenshtein-0.27.1-cp311-cp311-macosx_11_0_arm64.whl", hash = "sha256:c4ed8400d94ab348099395e050b8ed9dd6a5d6b5b9e75e78b2b3d0b5f5b10f38", size = 156286, upload-time = "2025-03-02T19:42:53.106Z" },
    { url = "https://files.pythonhosted.org/packages/2a/2d/a75abaafc8a46b0dc52ab14dc96708989a31799a02a4914f9210c3415f04/levenshtein-0.27.1-cp311-cp311-manylinux_2_17_aarch64.manylinux2014_aarch64.whl", hash = "sha256:7826efe51be8ff58bc44a633e022fdd4b9fc07396375a6dbc4945a3bffc7bf8f", size = 152413, upload-time = "2025-03-02T19:42:55.129Z" },
    { url = "https://files.pythonhosted.org/packages/9a/5f/533f4adf964b10817a1d0ecca978b3542b3b9915c96172d20162afe18bed/levenshtein-0.27.1-cp311-cp311-manylinux_2_17_ppc64le.manylinux2014_ppc64le.whl", hash = "sha256:ff5afb78719659d353055863c7cb31599fbea6865c0890b2d840ee40214b3ddb", size = 184236, upload-time = "2025-03-02T19:42:56.427Z" },
    { url = "https://files.pythonhosted.org/packages/02/79/e698623795e36e0d166a3aa1eac6fe1e446cac3a5c456664a95c351571d1/levenshtein-0.27.1-cp311-cp311-manylinux_2_17_s390x.manylinux2014_s390x.whl", hash = "sha256:201dafd5c004cd52018560cf3213da799534d130cf0e4db839b51f3f06771de0", size = 185502, upload-time = "2025-03-02T19:42:57.596Z" },
    { url = "https://files.pythonhosted.org/packages/ac/94/76b64762f4af6e20bbab79713c4c48783240e6e502b2f52e5037ddda688a/levenshtein-0.27.1-cp311-cp311-manylinux_2_17_x86_64.manylinux2014_x86_64.whl", hash = "sha256:e5ddd59f3cfaec216811ee67544779d9e2d6ed33f79337492a248245d6379e3d", size = 161749, upload-time = "2025-03-02T19:42:59.222Z" },
    { url = "https://files.pythonhosted.org/packages/56/d0/d10eff9224c94a478078a469aaeb43471fdeddad035f443091224c7544b8/levenshtein-0.27.1-cp311-cp311-manylinux_2_5_i686.manylinux1_i686.manylinux_2_17_i686.manylinux2014_i686.whl", hash = "sha256:6afc241d27ecf5b921063b796812c55b0115423ca6fa4827aa4b1581643d0a65", size = 246686, upload-time = "2025-03-02T19:43:00.454Z" },
    { url = "https://files.pythonhosted.org/packages/b2/8a/ebbeff74461da3230d00e8a8197480a2ea1a9bbb7dbc273214d7ea3896cb/levenshtein-0.27.1-cp311-cp311-musllinux_1_2_aarch64.whl", hash = "sha256:ee2e766277cceb8ca9e584ea03b8dc064449ba588d3e24c1923e4b07576db574", size = 1116616, upload-time = "2025-03-02T19:43:02.431Z" },
    { url = "https://files.pythonhosted.org/packages/1d/9b/e7323684f833ede13113fba818c3afe665a78b47d720afdeb2e530c1ecb3/levenshtein-0.27.1-cp311-cp311-musllinux_1_2_i686.whl", hash = "sha256:920b23d6109453913ce78ec451bc402ff19d020ee8be4722e9d11192ec2fac6f", size = 1401483, upload-time = "2025-03-02T19:43:04.62Z" },
    { url = "https://files.pythonhosted.org/packages/ef/1d/9b6ab30ff086a33492d6f7de86a07050b15862ccf0d9feeccfbe26af52d8/levenshtein-0.27.1-cp311-cp311-musllinux_1_2_ppc64le.whl", hash = "sha256:560d7edba126e2eea3ac3f2f12e7bd8bc9c6904089d12b5b23b6dfa98810b209", size = 1225805, upload-time = "2025-03-02T19:43:06.734Z" },
    { url = "https://files.pythonhosted.org/packages/1b/07/ae2f31e87ff65ba4857e25192646f1f3c8cca83c2ac1c27e551215b7e1b6/levenshtein-0.27.1-cp311-cp311-musllinux_1_2_s390x.whl", hash = "sha256:8d5362b6c7aa4896dc0cb1e7470a4ad3c06124e0af055dda30d81d3c5549346b", size = 1419860, upload-time = "2025-03-02T19:43:08.084Z" },
    { url = "https://files.pythonhosted.org/packages/43/d2/dfcc5c22c07bab9be99f3f47a907be583bcd37bfd2eec57a205e59671019/levenshtein-0.27.1-cp311-cp311-musllinux_1_2_x86_64.whl", hash = "sha256:65ba880815b0f80a80a293aeebac0fab8069d03ad2d6f967a886063458f9d7a1", size = 1188823, upload-time = "2025-03-02T19:43:09.592Z" },
    { url = "https://files.pythonhosted.org/packages/8b/96/713335623f8ab50eba0627c8685618dc3a985aedaaea9f492986b9443551/levenshtein-0.27.1-cp311-cp311-win32.whl", hash = "sha256:fcc08effe77fec0bc5b0f6f10ff20b9802b961c4a69047b5499f383119ddbe24", size = 88156, upload-time = "2025-03-02T19:43:11.442Z" },
    { url = "https://files.pythonhosted.org/packages/aa/ae/444d6e8ba9a35379a56926716f18bb2e77c6cf69e5324521fbe6885f14f6/levenshtein-0.27.1-cp311-cp311-win_amd64.whl", hash = "sha256:0ed402d8902be7df212ac598fc189f9b2d520817fdbc6a05e2ce44f7f3ef6857", size = 100399, upload-time = "2025-03-02T19:43:13.066Z" },
    { url = "https://files.pythonhosted.org/packages/80/c0/ff226897a238a2deb2ca2c00d658755a1aa01884b0ddc8f5d406cb5f2b0d/levenshtein-0.27.1-cp311-cp311-win_arm64.whl", hash = "sha256:7fdaab29af81a8eb981043737f42450efca64b9761ca29385487b29c506da5b5", size = 88033, upload-time = "2025-03-02T19:43:14.211Z" },
    { url = "https://files.pythonhosted.org/packages/7d/44/c5955d0b6830925559b00617d80c9f6e03a9b00c451835ee4da7010e71cd/levenshtein-0.27.1-pp311-pypy311_pp73-macosx_10_15_x86_64.whl", hash = "sha256:909b7b6bce27a4ec90576c9a9bd9af5a41308dfecf364b410e80b58038277bbe", size = 170533, upload-time = "2025-03-02T19:44:38.096Z" },
    { url = "https://files.pythonhosted.org/packages/e7/3f/858572d68b33e13a9c154b99f153317efe68381bf63cc4e986e820935fc3/levenshtein-0.27.1-pp311-pypy311_pp73-macosx_11_0_arm64.whl", hash = "sha256:d193a7f97b8c6a350e36ec58e41a627c06fa4157c3ce4b2b11d90cfc3c2ebb8f", size = 153119, upload-time = "2025-03-02T19:44:39.388Z" },
    { url = "https://files.pythonhosted.org/packages/d1/60/2bd8d001ea4eb53ca16faa7a649d56005ba22b1bcc2a4f1617ab27ed7e48/levenshtein-0.27.1-pp311-pypy311_pp73-manylinux_2_17_aarch64.manylinux2014_aarch64.whl", hash = "sha256:614be316e3c06118705fae1f717f9072d35108e5fd4e66a7dd0e80356135340b", size = 149576, upload-time = "2025-03-02T19:44:40.617Z" },
    { url = "https://files.pythonhosted.org/packages/e4/db/0580797e1e4ac26cf67761a235b29b49f62d2b175dbbc609882f2aecd4e4/levenshtein-0.27.1-pp311-pypy311_pp73-manylinux_2_17_x86_64.manylinux2014_x86_64.whl", hash = "sha256:31fc0a5bb070722bdabb6f7e14955a294a4a968c68202d294699817f21545d22", size = 157445, upload-time = "2025-03-02T19:44:41.901Z" },
    { url = "https://files.pythonhosted.org/packages/f4/de/9c171c96d1f15c900086d7212b5543a85539e767689fc4933d14048ba1ec/levenshtein-0.27.1-pp311-pypy311_pp73-manylinux_2_5_i686.manylinux1_i686.manylinux_2_17_i686.manylinux2014_i686.whl", hash = "sha256:9415aa5257227af543be65768a80c7a75e266c3c818468ce6914812f88f9c3df", size = 243141, upload-time = "2025-03-02T19:44:43.228Z" },
    { url = "https://files.pythonhosted.org/packages/dc/1e/408fd10217eac0e43aea0604be22b4851a09e03d761d44d4ea12089dd70e/levenshtein-0.27.1-pp311-pypy311_pp73-win_amd64.whl", hash = "sha256:7987ef006a3cf56a4532bd4c90c2d3b7b4ca9ad3bf8ae1ee5713c4a3bdfda913", size = 98045, upload-time = "2025-03-02T19:44:44.527Z" },
]

[[package]]
name = "markdown-it-py"
version = "3.0.0"
source = { registry = "https://pypi.org/simple" }
dependencies = [
    { name = "mdurl" },
]
sdist = { url = "https://files.pythonhosted.org/packages/38/71/3b932df36c1a044d397a1f92d1cf91ee0a503d91e470cbd670aa66b07ed0/markdown-it-py-3.0.0.tar.gz", hash = "sha256:e3f60a94fa066dc52ec76661e37c851cb232d92f9886b15cb560aaada2df8feb", size = 74596, upload-time = "2023-06-03T06:41:14.443Z" }
wheels = [
    { url = "https://files.pythonhosted.org/packages/42/d7/1ec15b46af6af88f19b8e5ffea08fa375d433c998b8a7639e76935c14f1f/markdown_it_py-3.0.0-py3-none-any.whl", hash = "sha256:355216845c60bd96232cd8d8c40e8f9765cc86f46880e43a8fd22dc1a1a8cab1", size = 87528, upload-time = "2023-06-03T06:41:11.019Z" },
]

[[package]]
name = "markupsafe"
version = "3.0.2"
source = { registry = "https://pypi.org/simple" }
sdist = { url = "https://files.pythonhosted.org/packages/b2/97/5d42485e71dfc078108a86d6de8fa46db44a1a9295e89c5d6d4a06e23a62/markupsafe-3.0.2.tar.gz", hash = "sha256:ee55d3edf80167e48ea11a923c7386f4669df67d7994554387f84e7d8b0a2bf0", size = 20537, upload-time = "2024-10-18T15:21:54.129Z" }
wheels = [
    { url = "https://files.pythonhosted.org/packages/6b/28/bbf83e3f76936960b850435576dd5e67034e200469571be53f69174a2dfd/MarkupSafe-3.0.2-cp311-cp311-macosx_10_9_universal2.whl", hash = "sha256:9025b4018f3a1314059769c7bf15441064b2207cb3f065e6ea1e7359cb46db9d", size = 14353, upload-time = "2024-10-18T15:21:02.187Z" },
    { url = "https://files.pythonhosted.org/packages/6c/30/316d194b093cde57d448a4c3209f22e3046c5bb2fb0820b118292b334be7/MarkupSafe-3.0.2-cp311-cp311-macosx_11_0_arm64.whl", hash = "sha256:93335ca3812df2f366e80509ae119189886b0f3c2b81325d39efdb84a1e2ae93", size = 12392, upload-time = "2024-10-18T15:21:02.941Z" },
    { url = "https://files.pythonhosted.org/packages/f2/96/9cdafba8445d3a53cae530aaf83c38ec64c4d5427d975c974084af5bc5d2/MarkupSafe-3.0.2-cp311-cp311-manylinux_2_17_aarch64.manylinux2014_aarch64.whl", hash = "sha256:2cb8438c3cbb25e220c2ab33bb226559e7afb3baec11c4f218ffa7308603c832", size = 23984, upload-time = "2024-10-18T15:21:03.953Z" },
    { url = "https://files.pythonhosted.org/packages/f1/a4/aefb044a2cd8d7334c8a47d3fb2c9f328ac48cb349468cc31c20b539305f/MarkupSafe-3.0.2-cp311-cp311-manylinux_2_17_x86_64.manylinux2014_x86_64.whl", hash = "sha256:a123e330ef0853c6e822384873bef7507557d8e4a082961e1defa947aa59ba84", size = 23120, upload-time = "2024-10-18T15:21:06.495Z" },
    { url = "https://files.pythonhosted.org/packages/8d/21/5e4851379f88f3fad1de30361db501300d4f07bcad047d3cb0449fc51f8c/MarkupSafe-3.0.2-cp311-cp311-manylinux_2_5_i686.manylinux1_i686.manylinux_2_17_i686.manylinux2014_i686.whl", hash = "sha256:1e084f686b92e5b83186b07e8a17fc09e38fff551f3602b249881fec658d3eca", size = 23032, upload-time = "2024-10-18T15:21:07.295Z" },
    { url = "https://files.pythonhosted.org/packages/00/7b/e92c64e079b2d0d7ddf69899c98842f3f9a60a1ae72657c89ce2655c999d/MarkupSafe-3.0.2-cp311-cp311-musllinux_1_2_aarch64.whl", hash = "sha256:d8213e09c917a951de9d09ecee036d5c7d36cb6cb7dbaece4c71a60d79fb9798", size = 24057, upload-time = "2024-10-18T15:21:08.073Z" },
    { url = "https://files.pythonhosted.org/packages/f9/ac/46f960ca323037caa0a10662ef97d0a4728e890334fc156b9f9e52bcc4ca/MarkupSafe-3.0.2-cp311-cp311-musllinux_1_2_i686.whl", hash = "sha256:5b02fb34468b6aaa40dfc198d813a641e3a63b98c2b05a16b9f80b7ec314185e", size = 23359, upload-time = "2024-10-18T15:21:09.318Z" },
    { url = "https://files.pythonhosted.org/packages/69/84/83439e16197337b8b14b6a5b9c2105fff81d42c2a7c5b58ac7b62ee2c3b1/MarkupSafe-3.0.2-cp311-cp311-musllinux_1_2_x86_64.whl", hash = "sha256:0bff5e0ae4ef2e1ae4fdf2dfd5b76c75e5c2fa4132d05fc1b0dabcd20c7e28c4", size = 23306, upload-time = "2024-10-18T15:21:10.185Z" },
    { url = "https://files.pythonhosted.org/packages/9a/34/a15aa69f01e2181ed8d2b685c0d2f6655d5cca2c4db0ddea775e631918cd/MarkupSafe-3.0.2-cp311-cp311-win32.whl", hash = "sha256:6c89876f41da747c8d3677a2b540fb32ef5715f97b66eeb0c6b66f5e3ef6f59d", size = 15094, upload-time = "2024-10-18T15:21:11.005Z" },
    { url = "https://files.pythonhosted.org/packages/da/b8/3a3bd761922d416f3dc5d00bfbed11f66b1ab89a0c2b6e887240a30b0f6b/MarkupSafe-3.0.2-cp311-cp311-win_amd64.whl", hash = "sha256:70a87b411535ccad5ef2f1df5136506a10775d267e197e4cf531ced10537bd6b", size = 15521, upload-time = "2024-10-18T15:21:12.911Z" },
]

[[package]]
name = "mdurl"
version = "0.1.2"
source = { registry = "https://pypi.org/simple" }
sdist = { url = "https://files.pythonhosted.org/packages/d6/54/cfe61301667036ec958cb99bd3efefba235e65cdeb9c84d24a8293ba1d90/mdurl-0.1.2.tar.gz", hash = "sha256:bb413d29f5eea38f31dd4754dd7377d4465116fb207585f97bf925588687c1ba", size = 8729, upload-time = "2022-08-14T12:40:10.846Z" }
wheels = [
    { url = "https://files.pythonhosted.org/packages/b3/38/89ba8ad64ae25be8de66a6d463314cf1eb366222074cfda9ee839c56a4b4/mdurl-0.1.2-py3-none-any.whl", hash = "sha256:84008a41e51615a49fc9966191ff91509e3c40b939176e643fd50a5c2196b8f8", size = 9979, upload-time = "2022-08-14T12:40:09.779Z" },
]

[[package]]
name = "more-itertools"
version = "10.6.0"
source = { registry = "https://pypi.org/simple" }
sdist = { url = "https://files.pythonhosted.org/packages/88/3b/7fa1fe835e2e93fd6d7b52b2f95ae810cf5ba133e1845f726f5a992d62c2/more-itertools-10.6.0.tar.gz", hash = "sha256:2cd7fad1009c31cc9fb6a035108509e6547547a7a738374f10bd49a09eb3ee3b", size = 125009, upload-time = "2025-01-14T16:22:47.626Z" }
wheels = [
    { url = "https://files.pythonhosted.org/packages/23/62/0fe302c6d1be1c777cab0616e6302478251dfbf9055ad426f5d0def75c89/more_itertools-10.6.0-py3-none-any.whl", hash = "sha256:6eb054cb4b6db1473f6e15fcc676a08e4732548acd47c708f0e179c2c7c01e89", size = 63038, upload-time = "2025-01-14T16:22:46.014Z" },
]

[[package]]
name = "msgpack"
version = "1.1.0"
source = { registry = "https://pypi.org/simple" }
sdist = { url = "https://files.pythonhosted.org/packages/cb/d0/7555686ae7ff5731205df1012ede15dd9d927f6227ea151e901c7406af4f/msgpack-1.1.0.tar.gz", hash = "sha256:dd432ccc2c72b914e4cb77afce64aab761c1137cc698be3984eee260bcb2896e", size = 167260, upload-time = "2024-09-10T04:25:52.197Z" }
wheels = [
    { url = "https://files.pythonhosted.org/packages/b7/5e/a4c7154ba65d93be91f2f1e55f90e76c5f91ccadc7efc4341e6f04c8647f/msgpack-1.1.0-cp311-cp311-macosx_10_9_universal2.whl", hash = "sha256:3d364a55082fb2a7416f6c63ae383fbd903adb5a6cf78c5b96cc6316dc1cedc7", size = 150803, upload-time = "2024-09-10T04:24:40.911Z" },
    { url = "https://files.pythonhosted.org/packages/60/c2/687684164698f1d51c41778c838d854965dd284a4b9d3a44beba9265c931/msgpack-1.1.0-cp311-cp311-macosx_10_9_x86_64.whl", hash = "sha256:79ec007767b9b56860e0372085f8504db5d06bd6a327a335449508bbee9648fa", size = 84343, upload-time = "2024-09-10T04:24:50.283Z" },
    { url = "https://files.pythonhosted.org/packages/42/ae/d3adea9bb4a1342763556078b5765e666f8fdf242e00f3f6657380920972/msgpack-1.1.0-cp311-cp311-macosx_11_0_arm64.whl", hash = "sha256:6ad622bf7756d5a497d5b6836e7fc3752e2dd6f4c648e24b1803f6048596f701", size = 81408, upload-time = "2024-09-10T04:25:12.774Z" },
    { url = "https://files.pythonhosted.org/packages/dc/17/6313325a6ff40ce9c3207293aee3ba50104aed6c2c1559d20d09e5c1ff54/msgpack-1.1.0-cp311-cp311-manylinux_2_17_aarch64.manylinux2014_aarch64.whl", hash = "sha256:8e59bca908d9ca0de3dc8684f21ebf9a690fe47b6be93236eb40b99af28b6ea6", size = 396096, upload-time = "2024-09-10T04:24:37.245Z" },
    { url = "https://files.pythonhosted.org/packages/a8/a1/ad7b84b91ab5a324e707f4c9761633e357820b011a01e34ce658c1dda7cc/msgpack-1.1.0-cp311-cp311-manylinux_2_17_x86_64.manylinux2014_x86_64.whl", hash = "sha256:5e1da8f11a3dd397f0a32c76165cf0c4eb95b31013a94f6ecc0b280c05c91b59", size = 403671, upload-time = "2024-09-10T04:25:10.201Z" },
    { url = "https://files.pythonhosted.org/packages/bb/0b/fd5b7c0b308bbf1831df0ca04ec76fe2f5bf6319833646b0a4bd5e9dc76d/msgpack-1.1.0-cp311-cp311-manylinux_2_5_i686.manylinux1_i686.manylinux_2_17_i686.manylinux2014_i686.whl", hash = "sha256:452aff037287acb1d70a804ffd022b21fa2bb7c46bee884dbc864cc9024128a0", size = 387414, upload-time = "2024-09-10T04:25:27.552Z" },
    { url = "https://files.pythonhosted.org/packages/f0/03/ff8233b7c6e9929a1f5da3c7860eccd847e2523ca2de0d8ef4878d354cfa/msgpack-1.1.0-cp311-cp311-musllinux_1_2_aarch64.whl", hash = "sha256:8da4bf6d54ceed70e8861f833f83ce0814a2b72102e890cbdfe4b34764cdd66e", size = 383759, upload-time = "2024-09-10T04:25:03.366Z" },
    { url = "https://files.pythonhosted.org/packages/1f/1b/eb82e1fed5a16dddd9bc75f0854b6e2fe86c0259c4353666d7fab37d39f4/msgpack-1.1.0-cp311-cp311-musllinux_1_2_i686.whl", hash = "sha256:41c991beebf175faf352fb940bf2af9ad1fb77fd25f38d9142053914947cdbf6", size = 394405, upload-time = "2024-09-10T04:25:07.348Z" },
    { url = "https://files.pythonhosted.org/packages/90/2e/962c6004e373d54ecf33d695fb1402f99b51832631e37c49273cc564ffc5/msgpack-1.1.0-cp311-cp311-musllinux_1_2_x86_64.whl", hash = "sha256:a52a1f3a5af7ba1c9ace055b659189f6c669cf3657095b50f9602af3a3ba0fe5", size = 396041, upload-time = "2024-09-10T04:25:48.311Z" },
    { url = "https://files.pythonhosted.org/packages/f8/20/6e03342f629474414860c48aeffcc2f7f50ddaf351d95f20c3f1c67399a8/msgpack-1.1.0-cp311-cp311-win32.whl", hash = "sha256:58638690ebd0a06427c5fe1a227bb6b8b9fdc2bd07701bec13c2335c82131a88", size = 68538, upload-time = "2024-09-10T04:24:29.953Z" },
    { url = "https://files.pythonhosted.org/packages/aa/c4/5a582fc9a87991a3e6f6800e9bb2f3c82972912235eb9539954f3e9997c7/msgpack-1.1.0-cp311-cp311-win_amd64.whl", hash = "sha256:fd2906780f25c8ed5d7b323379f6138524ba793428db5d0e9d226d3fa6aa1788", size = 74871, upload-time = "2024-09-10T04:25:44.823Z" },
]

[[package]]
name = "msgpack-numpy-opentensor"
version = "0.5.0"
source = { registry = "https://pypi.org/simple" }
dependencies = [
    { name = "msgpack" },
    { name = "numpy" },
]
sdist = { url = "https://files.pythonhosted.org/packages/b2/69/2a6af13c3be6934a9ba149120a78bf63cf1455ddb1d11ec2cc5e5d6f8186/msgpack-numpy-opentensor-0.5.0.tar.gz", hash = "sha256:213232c20e2efd528ec8a9882b605e8ad87cfc35b57dfcfefe05d33aaaabe574", size = 9661, upload-time = "2023-10-02T19:01:38.831Z" }
wheels = [
    { url = "https://files.pythonhosted.org/packages/cd/22/590508afb85d5c27ebcb2837410413f4613eebdda6e4e02997fe08ba78e4/msgpack_numpy_opentensor-0.5.0-py2.py3-none-any.whl", hash = "sha256:8a61c597a976425a87094d8e89846aa9528eb1f037e97ff1428fe3cd61a238e7", size = 7209, upload-time = "2023-10-02T19:01:37.417Z" },
]

[[package]]
name = "multidict"
version = "6.1.0"
source = { registry = "https://pypi.org/simple" }
sdist = { url = "https://files.pythonhosted.org/packages/d6/be/504b89a5e9ca731cd47487e91c469064f8ae5af93b7259758dcfc2b9c848/multidict-6.1.0.tar.gz", hash = "sha256:22ae2ebf9b0c69d206c003e2f6a914ea33f0a932d4aa16f236afc049d9958f4a", size = 64002, upload-time = "2024-09-09T23:49:38.163Z" }
wheels = [
    { url = "https://files.pythonhosted.org/packages/93/13/df3505a46d0cd08428e4c8169a196131d1b0c4b515c3649829258843dde6/multidict-6.1.0-cp311-cp311-macosx_10_9_universal2.whl", hash = "sha256:3efe2c2cb5763f2f1b275ad2bf7a287d3f7ebbef35648a9726e3b69284a4f3d6", size = 48570, upload-time = "2024-09-09T23:47:41.36Z" },
    { url = "https://files.pythonhosted.org/packages/f0/e1/a215908bfae1343cdb72f805366592bdd60487b4232d039c437fe8f5013d/multidict-6.1.0-cp311-cp311-macosx_10_9_x86_64.whl", hash = "sha256:c7053d3b0353a8b9de430a4f4b4268ac9a4fb3481af37dfe49825bf45ca24156", size = 29316, upload-time = "2024-09-09T23:47:42.612Z" },
    { url = "https://files.pythonhosted.org/packages/70/0f/6dc70ddf5d442702ed74f298d69977f904960b82368532c88e854b79f72b/multidict-6.1.0-cp311-cp311-macosx_11_0_arm64.whl", hash = "sha256:27e5fc84ccef8dfaabb09d82b7d179c7cf1a3fbc8a966f8274fcb4ab2eb4cadb", size = 29640, upload-time = "2024-09-09T23:47:44.028Z" },
    { url = "https://files.pythonhosted.org/packages/d8/6d/9c87b73a13d1cdea30b321ef4b3824449866bd7f7127eceed066ccb9b9ff/multidict-6.1.0-cp311-cp311-manylinux_2_17_aarch64.manylinux2014_aarch64.whl", hash = "sha256:0e2b90b43e696f25c62656389d32236e049568b39320e2735d51f08fd362761b", size = 131067, upload-time = "2024-09-09T23:47:45.617Z" },
    { url = "https://files.pythonhosted.org/packages/cc/1e/1b34154fef373371fd6c65125b3d42ff5f56c7ccc6bfff91b9b3c60ae9e0/multidict-6.1.0-cp311-cp311-manylinux_2_17_ppc64le.manylinux2014_ppc64le.whl", hash = "sha256:d83a047959d38a7ff552ff94be767b7fd79b831ad1cd9920662db05fec24fe72", size = 138507, upload-time = "2024-09-09T23:47:47.429Z" },
    { url = "https://files.pythonhosted.org/packages/fb/e0/0bc6b2bac6e461822b5f575eae85da6aae76d0e2a79b6665d6206b8e2e48/multidict-6.1.0-cp311-cp311-manylinux_2_17_s390x.manylinux2014_s390x.whl", hash = "sha256:d1a9dd711d0877a1ece3d2e4fea11a8e75741ca21954c919406b44e7cf971304", size = 133905, upload-time = "2024-09-09T23:47:48.878Z" },
    { url = "https://files.pythonhosted.org/packages/ba/af/73d13b918071ff9b2205fcf773d316e0f8fefb4ec65354bbcf0b10908cc6/multidict-6.1.0-cp311-cp311-manylinux_2_17_x86_64.manylinux2014_x86_64.whl", hash = "sha256:ec2abea24d98246b94913b76a125e855eb5c434f7c46546046372fe60f666351", size = 129004, upload-time = "2024-09-09T23:47:50.124Z" },
    { url = "https://files.pythonhosted.org/packages/74/21/23960627b00ed39643302d81bcda44c9444ebcdc04ee5bedd0757513f259/multidict-6.1.0-cp311-cp311-manylinux_2_5_i686.manylinux1_i686.manylinux_2_17_i686.manylinux2014_i686.whl", hash = "sha256:4867cafcbc6585e4b678876c489b9273b13e9fff9f6d6d66add5e15d11d926cb", size = 121308, upload-time = "2024-09-09T23:47:51.97Z" },
    { url = "https://files.pythonhosted.org/packages/8b/5c/cf282263ffce4a596ed0bb2aa1a1dddfe1996d6a62d08842a8d4b33dca13/multidict-6.1.0-cp311-cp311-musllinux_1_2_aarch64.whl", hash = "sha256:5b48204e8d955c47c55b72779802b219a39acc3ee3d0116d5080c388970b76e3", size = 132608, upload-time = "2024-09-09T23:47:53.201Z" },
    { url = "https://files.pythonhosted.org/packages/d7/3e/97e778c041c72063f42b290888daff008d3ab1427f5b09b714f5a8eff294/multidict-6.1.0-cp311-cp311-musllinux_1_2_i686.whl", hash = "sha256:d8fff389528cad1618fb4b26b95550327495462cd745d879a8c7c2115248e399", size = 127029, upload-time = "2024-09-09T23:47:54.435Z" },
    { url = "https://files.pythonhosted.org/packages/47/ac/3efb7bfe2f3aefcf8d103e9a7162572f01936155ab2f7ebcc7c255a23212/multidict-6.1.0-cp311-cp311-musllinux_1_2_ppc64le.whl", hash = "sha256:a7a9541cd308eed5e30318430a9c74d2132e9a8cb46b901326272d780bf2d423", size = 137594, upload-time = "2024-09-09T23:47:55.659Z" },
    { url = "https://files.pythonhosted.org/packages/42/9b/6c6e9e8dc4f915fc90a9b7798c44a30773dea2995fdcb619870e705afe2b/multidict-6.1.0-cp311-cp311-musllinux_1_2_s390x.whl", hash = "sha256:da1758c76f50c39a2efd5e9859ce7d776317eb1dd34317c8152ac9251fc574a3", size = 134556, upload-time = "2024-09-09T23:47:56.98Z" },
    { url = "https://files.pythonhosted.org/packages/1d/10/8e881743b26aaf718379a14ac58572a240e8293a1c9d68e1418fb11c0f90/multidict-6.1.0-cp311-cp311-musllinux_1_2_x86_64.whl", hash = "sha256:c943a53e9186688b45b323602298ab727d8865d8c9ee0b17f8d62d14b56f0753", size = 130993, upload-time = "2024-09-09T23:47:58.163Z" },
    { url = "https://files.pythonhosted.org/packages/45/84/3eb91b4b557442802d058a7579e864b329968c8d0ea57d907e7023c677f2/multidict-6.1.0-cp311-cp311-win32.whl", hash = "sha256:90f8717cb649eea3504091e640a1b8568faad18bd4b9fcd692853a04475a4b80", size = 26405, upload-time = "2024-09-09T23:47:59.391Z" },
    { url = "https://files.pythonhosted.org/packages/9f/0b/ad879847ecbf6d27e90a6eabb7eff6b62c129eefe617ea45eae7c1f0aead/multidict-6.1.0-cp311-cp311-win_amd64.whl", hash = "sha256:82176036e65644a6cc5bd619f65f6f19781e8ec2e5330f51aa9ada7504cc1926", size = 28795, upload-time = "2024-09-09T23:48:00.359Z" },
    { url = "https://files.pythonhosted.org/packages/99/b7/b9e70fde2c0f0c9af4cc5277782a89b66d35948ea3369ec9f598358c3ac5/multidict-6.1.0-py3-none-any.whl", hash = "sha256:48e171e52d1c4d33888e529b999e5900356b9ae588c2f09a52dcefb158b27506", size = 10051, upload-time = "2024-09-09T23:49:36.506Z" },
]

[[package]]
name = "munch"
version = "2.5.0"
source = { registry = "https://pypi.org/simple" }
dependencies = [
    { name = "six" },
]
sdist = { url = "https://files.pythonhosted.org/packages/43/a1/ec48010724eedfe2add68eb7592a0d238590e14e08b95a4ffb3c7b2f0808/munch-2.5.0.tar.gz", hash = "sha256:2d735f6f24d4dba3417fa448cae40c6e896ec1fdab6cdb5e6510999758a4dbd2", size = 17015, upload-time = "2019-10-30T09:56:08.621Z" }
wheels = [
    { url = "https://files.pythonhosted.org/packages/cc/ab/85d8da5c9a45e072301beb37ad7f833cd344e04c817d97e0cc75681d248f/munch-2.5.0-py2.py3-none-any.whl", hash = "sha256:6f44af89a2ce4ed04ff8de41f70b226b984db10a91dcc7b9ac2efc1c77022fdd", size = 10347, upload-time = "2019-10-30T09:56:06.835Z" },
]

[[package]]
name = "mypy"
version = "1.15.0"
source = { registry = "https://pypi.org/simple" }
dependencies = [
    { name = "mypy-extensions" },
    { name = "typing-extensions" },
]
sdist = { url = "https://files.pythonhosted.org/packages/ce/43/d5e49a86afa64bd3839ea0d5b9c7103487007d728e1293f52525d6d5486a/mypy-1.15.0.tar.gz", hash = "sha256:404534629d51d3efea5c800ee7c42b72a6554d6c400e6a79eafe15d11341fd43", size = 3239717, upload-time = "2025-02-05T03:50:34.655Z" }
wheels = [
    { url = "https://files.pythonhosted.org/packages/03/bc/f6339726c627bd7ca1ce0fa56c9ae2d0144604a319e0e339bdadafbbb599/mypy-1.15.0-cp311-cp311-macosx_10_9_x86_64.whl", hash = "sha256:2922d42e16d6de288022e5ca321cd0618b238cfc5570e0263e5ba0a77dbef56f", size = 10662338, upload-time = "2025-02-05T03:50:17.287Z" },
    { url = "https://files.pythonhosted.org/packages/e2/90/8dcf506ca1a09b0d17555cc00cd69aee402c203911410136cd716559efe7/mypy-1.15.0-cp311-cp311-macosx_11_0_arm64.whl", hash = "sha256:2ee2d57e01a7c35de00f4634ba1bbf015185b219e4dc5909e281016df43f5ee5", size = 9787540, upload-time = "2025-02-05T03:49:51.21Z" },
    { url = "https://files.pythonhosted.org/packages/05/05/a10f9479681e5da09ef2f9426f650d7b550d4bafbef683b69aad1ba87457/mypy-1.15.0-cp311-cp311-manylinux_2_17_aarch64.manylinux2014_aarch64.manylinux_2_28_aarch64.whl", hash = "sha256:973500e0774b85d9689715feeffcc980193086551110fd678ebe1f4342fb7c5e", size = 11538051, upload-time = "2025-02-05T03:50:20.885Z" },
    { url = "https://files.pythonhosted.org/packages/e9/9a/1f7d18b30edd57441a6411fcbc0c6869448d1a4bacbaee60656ac0fc29c8/mypy-1.15.0-cp311-cp311-manylinux_2_17_x86_64.manylinux2014_x86_64.manylinux_2_28_x86_64.whl", hash = "sha256:5a95fb17c13e29d2d5195869262f8125dfdb5c134dc8d9a9d0aecf7525b10c2c", size = 12286751, upload-time = "2025-02-05T03:49:42.408Z" },
    { url = "https://files.pythonhosted.org/packages/72/af/19ff499b6f1dafcaf56f9881f7a965ac2f474f69f6f618b5175b044299f5/mypy-1.15.0-cp311-cp311-musllinux_1_2_x86_64.whl", hash = "sha256:1905f494bfd7d85a23a88c5d97840888a7bd516545fc5aaedff0267e0bb54e2f", size = 12421783, upload-time = "2025-02-05T03:49:07.707Z" },
    { url = "https://files.pythonhosted.org/packages/96/39/11b57431a1f686c1aed54bf794870efe0f6aeca11aca281a0bd87a5ad42c/mypy-1.15.0-cp311-cp311-win_amd64.whl", hash = "sha256:c9817fa23833ff189db061e6d2eff49b2f3b6ed9856b4a0a73046e41932d744f", size = 9265618, upload-time = "2025-02-05T03:49:54.581Z" },
    { url = "https://files.pythonhosted.org/packages/09/4e/a7d65c7322c510de2c409ff3828b03354a7c43f5a8ed458a7a131b41c7b9/mypy-1.15.0-py3-none-any.whl", hash = "sha256:5469affef548bd1895d86d3bf10ce2b44e33d86923c29e4d675b3e323437ea3e", size = 2221777, upload-time = "2025-02-05T03:50:08.348Z" },
]

[[package]]
name = "mypy-extensions"
version = "1.0.0"
source = { registry = "https://pypi.org/simple" }
sdist = { url = "https://files.pythonhosted.org/packages/98/a4/1ab47638b92648243faf97a5aeb6ea83059cc3624972ab6b8d2316078d3f/mypy_extensions-1.0.0.tar.gz", hash = "sha256:75dbf8955dc00442a438fc4d0666508a9a97b6bd41aa2f0ffe9d2f2725af0782", size = 4433, upload-time = "2023-02-04T12:11:27.157Z" }
wheels = [
    { url = "https://files.pythonhosted.org/packages/2a/e2/5d3f6ada4297caebe1a2add3b126fe800c96f56dbe5d1988a2cbe0b267aa/mypy_extensions-1.0.0-py3-none-any.whl", hash = "sha256:4392f6c0eb8a5668a69e23d168ffa70f0be9ccfd32b5cc2d26a34ae5b844552d", size = 4695, upload-time = "2023-02-04T12:11:25.002Z" },
]

[[package]]
name = "nest-asyncio"
version = "1.6.0"
source = { registry = "https://pypi.org/simple" }
sdist = { url = "https://files.pythonhosted.org/packages/83/f8/51569ac65d696c8ecbee95938f89d4abf00f47d58d48f6fbabfe8f0baefe/nest_asyncio-1.6.0.tar.gz", hash = "sha256:6f172d5449aca15afd6c646851f4e31e02c598d553a667e38cafa997cfec55fe", size = 7418, upload-time = "2024-01-21T14:25:19.227Z" }
wheels = [
    { url = "https://files.pythonhosted.org/packages/a0/c4/c2971a3ba4c6103a3d10c4b0f24f461ddc027f0f09763220cf35ca1401b3/nest_asyncio-1.6.0-py3-none-any.whl", hash = "sha256:87af6efd6b5e897c81050477ef65c62e2b2f35d51703cae01aff2905b1852e1c", size = 5195, upload-time = "2024-01-21T14:25:17.223Z" },
]

[[package]]
name = "netaddr"
version = "1.3.0"
source = { registry = "https://pypi.org/simple" }
sdist = { url = "https://files.pythonhosted.org/packages/54/90/188b2a69654f27b221fba92fda7217778208532c962509e959a9cee5229d/netaddr-1.3.0.tar.gz", hash = "sha256:5c3c3d9895b551b763779ba7db7a03487dc1f8e3b385af819af341ae9ef6e48a", size = 2260504, upload-time = "2024-05-28T21:30:37.743Z" }
wheels = [
    { url = "https://files.pythonhosted.org/packages/12/cc/f4fe2c7ce68b92cbf5b2d379ca366e1edae38cccaad00f69f529b460c3ef/netaddr-1.3.0-py3-none-any.whl", hash = "sha256:c2c6a8ebe5554ce33b7d5b3a306b71bbb373e000bbbf2350dd5213cc56e3dbbe", size = 2262023, upload-time = "2024-05-28T21:30:34.191Z" },
]

[[package]]
name = "nox"
version = "2025.5.1"
source = { registry = "https://pypi.org/simple" }
dependencies = [
    { name = "argcomplete" },
    { name = "attrs" },
    { name = "colorlog" },
    { name = "dependency-groups" },
    { name = "packaging" },
    { name = "virtualenv" },
]
sdist = { url = "https://files.pythonhosted.org/packages/b4/80/47712208c410defec169992e57c179f0f4d92f5dd17ba8daca50a8077e23/nox-2025.5.1.tar.gz", hash = "sha256:2a571dfa7a58acc726521ac3cd8184455ebcdcbf26401c7b737b5bc6701427b2", size = 4023334, upload-time = "2025-05-01T16:35:48.056Z" }
wheels = [
    { url = "https://files.pythonhosted.org/packages/a6/be/7b423b02b09eb856beffe76fe8c4121c99852db74dd12a422dcb72d1134e/nox-2025.5.1-py3-none-any.whl", hash = "sha256:56abd55cf37ff523c254fcec4d152ed51e5fe80e2ab8317221d8b828ac970a31", size = 71753, upload-time = "2025-05-01T16:35:46.037Z" },
]

[[package]]
name = "numpy"
version = "2.0.2"
source = { registry = "https://pypi.org/simple" }
sdist = { url = "https://files.pythonhosted.org/packages/a9/75/10dd1f8116a8b796cb2c737b674e02d02e80454bda953fa7e65d8c12b016/numpy-2.0.2.tar.gz", hash = "sha256:883c987dee1880e2a864ab0dc9892292582510604156762362d9326444636e78", size = 18902015, upload-time = "2024-08-26T20:19:40.945Z" }
wheels = [
    { url = "https://files.pythonhosted.org/packages/8b/cf/034500fb83041aa0286e0fb16e7c76e5c8b67c0711bb6e9e9737a717d5fe/numpy-2.0.2-cp311-cp311-macosx_10_9_x86_64.whl", hash = "sha256:49ca4decb342d66018b01932139c0961a8f9ddc7589611158cb3c27cbcf76448", size = 21169137, upload-time = "2024-08-26T20:07:45.345Z" },
    { url = "https://files.pythonhosted.org/packages/4a/d9/32de45561811a4b87fbdee23b5797394e3d1504b4a7cf40c10199848893e/numpy-2.0.2-cp311-cp311-macosx_11_0_arm64.whl", hash = "sha256:11a76c372d1d37437857280aa142086476136a8c0f373b2e648ab2c8f18fb195", size = 13703552, upload-time = "2024-08-26T20:08:06.666Z" },
    { url = "https://files.pythonhosted.org/packages/c1/ca/2f384720020c7b244d22508cb7ab23d95f179fcfff33c31a6eeba8d6c512/numpy-2.0.2-cp311-cp311-macosx_14_0_arm64.whl", hash = "sha256:807ec44583fd708a21d4a11d94aedf2f4f3c3719035c76a2bbe1fe8e217bdc57", size = 5298957, upload-time = "2024-08-26T20:08:15.83Z" },
    { url = "https://files.pythonhosted.org/packages/0e/78/a3e4f9fb6aa4e6fdca0c5428e8ba039408514388cf62d89651aade838269/numpy-2.0.2-cp311-cp311-macosx_14_0_x86_64.whl", hash = "sha256:8cafab480740e22f8d833acefed5cc87ce276f4ece12fdaa2e8903db2f82897a", size = 6905573, upload-time = "2024-08-26T20:08:27.185Z" },
    { url = "https://files.pythonhosted.org/packages/a0/72/cfc3a1beb2caf4efc9d0b38a15fe34025230da27e1c08cc2eb9bfb1c7231/numpy-2.0.2-cp311-cp311-manylinux_2_17_aarch64.manylinux2014_aarch64.whl", hash = "sha256:a15f476a45e6e5a3a79d8a14e62161d27ad897381fecfa4a09ed5322f2085669", size = 13914330, upload-time = "2024-08-26T20:08:48.058Z" },
    { url = "https://files.pythonhosted.org/packages/ba/a8/c17acf65a931ce551fee11b72e8de63bf7e8a6f0e21add4c937c83563538/numpy-2.0.2-cp311-cp311-manylinux_2_17_x86_64.manylinux2014_x86_64.whl", hash = "sha256:13e689d772146140a252c3a28501da66dfecd77490b498b168b501835041f951", size = 19534895, upload-time = "2024-08-26T20:09:16.536Z" },
    { url = "https://files.pythonhosted.org/packages/ba/86/8767f3d54f6ae0165749f84648da9dcc8cd78ab65d415494962c86fac80f/numpy-2.0.2-cp311-cp311-musllinux_1_1_x86_64.whl", hash = "sha256:9ea91dfb7c3d1c56a0e55657c0afb38cf1eeae4544c208dc465c3c9f3a7c09f9", size = 19937253, upload-time = "2024-08-26T20:09:46.263Z" },
    { url = "https://files.pythonhosted.org/packages/df/87/f76450e6e1c14e5bb1eae6836478b1028e096fd02e85c1c37674606ab752/numpy-2.0.2-cp311-cp311-musllinux_1_2_aarch64.whl", hash = "sha256:c1c9307701fec8f3f7a1e6711f9089c06e6284b3afbbcd259f7791282d660a15", size = 14414074, upload-time = "2024-08-26T20:10:08.483Z" },
    { url = "https://files.pythonhosted.org/packages/5c/ca/0f0f328e1e59f73754f06e1adfb909de43726d4f24c6a3f8805f34f2b0fa/numpy-2.0.2-cp311-cp311-win32.whl", hash = "sha256:a392a68bd329eafac5817e5aefeb39038c48b671afd242710b451e76090e81f4", size = 6470640, upload-time = "2024-08-26T20:10:19.732Z" },
    { url = "https://files.pythonhosted.org/packages/eb/57/3a3f14d3a759dcf9bf6e9eda905794726b758819df4663f217d658a58695/numpy-2.0.2-cp311-cp311-win_amd64.whl", hash = "sha256:286cd40ce2b7d652a6f22efdfc6d1edf879440e53e76a75955bc0c826c7e64dc", size = 15910230, upload-time = "2024-08-26T20:10:43.413Z" },
]

[[package]]
name = "packaging"
version = "24.2"
source = { registry = "https://pypi.org/simple" }
sdist = { url = "https://files.pythonhosted.org/packages/d0/63/68dbb6eb2de9cb10ee4c9c14a0148804425e13c4fb20d61cce69f53106da/packaging-24.2.tar.gz", hash = "sha256:c228a6dc5e932d346bc5739379109d49e8853dd8223571c7c5b55260edc0b97f", size = 163950, upload-time = "2024-11-08T09:47:47.202Z" }
wheels = [
    { url = "https://files.pythonhosted.org/packages/88/ef/eb23f262cca3c0c4eb7ab1933c3b1f03d021f2c48f54763065b6f0e321be/packaging-24.2-py3-none-any.whl", hash = "sha256:09abb1bccd265c01f4a3aa3f7a7db064b36514d2cba19a2f694fe6150451a759", size = 65451, upload-time = "2024-11-08T09:47:44.722Z" },
]

[[package]]
name = "password-strength"
version = "0.0.3.post2"
source = { registry = "https://pypi.org/simple" }
dependencies = [
    { name = "six" },
]
sdist = { url = "https://files.pythonhosted.org/packages/db/f1/6165ebcca27fca3f1d63f8c3a45805c2ed8568be4d09219a2aa45e792c14/password_strength-0.0.3.post2.tar.gz", hash = "sha256:bf4df10a58fcd3abfa182367307b4fd7b1cec518121dd83bf80c1c42ba796762", size = 12857, upload-time = "2019-01-04T13:41:29.711Z" }
wheels = [
    { url = "https://files.pythonhosted.org/packages/1c/d6/08fd888c980589e4e27c2a4177e972481e8881600138e63afb785fe52630/password_strength-0.0.3.post2-py2.py3-none-any.whl", hash = "sha256:6739357c2863d707b7c7f247ff7c6882a70904a18d12c9aaf98f8b95da176fb9", size = 12167, upload-time = "2019-01-04T13:41:27.497Z" },
]

[[package]]
name = "platformdirs"
version = "4.3.6"
source = { registry = "https://pypi.org/simple" }
sdist = { url = "https://files.pythonhosted.org/packages/13/fc/128cc9cb8f03208bdbf93d3aa862e16d376844a14f9a0ce5cf4507372de4/platformdirs-4.3.6.tar.gz", hash = "sha256:357fb2acbc885b0419afd3ce3ed34564c13c9b95c89360cd9563f73aa5e2b907", size = 21302, upload-time = "2024-09-17T19:06:50.688Z" }
wheels = [
    { url = "https://files.pythonhosted.org/packages/3c/a6/bc1012356d8ece4d66dd75c4b9fc6c1f6650ddd5991e421177d9f8f671be/platformdirs-4.3.6-py3-none-any.whl", hash = "sha256:73e575e1408ab8103900836b97580d5307456908a03e92031bab39e4554cc3fb", size = 18439, upload-time = "2024-09-17T19:06:49.212Z" },
]

[[package]]
name = "pluggy"
version = "1.5.0"
source = { registry = "https://pypi.org/simple" }
sdist = { url = "https://files.pythonhosted.org/packages/96/2d/02d4312c973c6050a18b314a5ad0b3210edb65a906f868e31c111dede4a6/pluggy-1.5.0.tar.gz", hash = "sha256:2cffa88e94fdc978c4c574f15f9e59b7f4201d439195c3715ca9e2486f1d0cf1", size = 67955, upload-time = "2024-04-20T21:34:42.531Z" }
wheels = [
    { url = "https://files.pythonhosted.org/packages/88/5f/e351af9a41f866ac3f1fac4ca0613908d9a41741cfcf2228f4ad853b697d/pluggy-1.5.0-py3-none-any.whl", hash = "sha256:44e1ad92c8ca002de6377e165f3e0f1be63266ab4d554740532335b9d75ea669", size = 20556, upload-time = "2024-04-20T21:34:40.434Z" },
]

[[package]]
name = "prompt-toolkit"
version = "3.0.50"
source = { registry = "https://pypi.org/simple" }
dependencies = [
    { name = "wcwidth" },
]
sdist = { url = "https://files.pythonhosted.org/packages/a1/e1/bd15cb8ffdcfeeb2bdc215de3c3cffca11408d829e4b8416dcfe71ba8854/prompt_toolkit-3.0.50.tar.gz", hash = "sha256:544748f3860a2623ca5cd6d2795e7a14f3d0e1c3c9728359013f79877fc89bab", size = 429087, upload-time = "2025-01-20T15:55:35.072Z" }
wheels = [
    { url = "https://files.pythonhosted.org/packages/e4/ea/d836f008d33151c7a1f62caf3d8dd782e4d15f6a43897f64480c2b8de2ad/prompt_toolkit-3.0.50-py3-none-any.whl", hash = "sha256:9b6427eb19e479d98acff65196a307c555eb567989e6d88ebbb1b509d9779198", size = 387816, upload-time = "2025-01-20T15:55:29.98Z" },
]

[[package]]
name = "propcache"
version = "0.3.0"
source = { registry = "https://pypi.org/simple" }
sdist = { url = "https://files.pythonhosted.org/packages/92/76/f941e63d55c0293ff7829dd21e7cf1147e90a526756869a9070f287a68c9/propcache-0.3.0.tar.gz", hash = "sha256:a8fd93de4e1d278046345f49e2238cdb298589325849b2645d4a94c53faeffc5", size = 42722, upload-time = "2025-02-20T19:03:29.191Z" }
wheels = [
    { url = "https://files.pythonhosted.org/packages/45/c9/cf09ff7e6d09f14149094f7cd50d2dec032b24e61af21fc4540da2b17bfb/propcache-0.3.0-cp311-cp311-macosx_10_9_universal2.whl", hash = "sha256:9ddd49258610499aab83b4f5b61b32e11fce873586282a0e972e5ab3bcadee51", size = 79568, upload-time = "2025-02-20T19:00:21.457Z" },
    { url = "https://files.pythonhosted.org/packages/c8/32/2424d89da88cd81b7d148e0d2b3131461b570a02aa9d84a2e567509adb0d/propcache-0.3.0-cp311-cp311-macosx_10_9_x86_64.whl", hash = "sha256:2578541776769b500bada3f8a4eeaf944530516b6e90c089aa368266ed70c49e", size = 45895, upload-time = "2025-02-20T19:00:23.035Z" },
    { url = "https://files.pythonhosted.org/packages/f6/91/ee5b6aa7aa31754fefcf0c5180e09223cac380ef195c4ddc8c266eb641ea/propcache-0.3.0-cp311-cp311-macosx_11_0_arm64.whl", hash = "sha256:d8074c5dd61c8a3e915fa8fc04754fa55cfa5978200d2daa1e2d4294c1f136aa", size = 45427, upload-time = "2025-02-20T19:00:25.07Z" },
    { url = "https://files.pythonhosted.org/packages/bf/73/38f0128462b8b616181d8c53bd5d04eac41c50c449b07615c65d56ba0a9b/propcache-0.3.0-cp311-cp311-manylinux_2_17_aarch64.manylinux2014_aarch64.whl", hash = "sha256:b58229a844931bca61b3a20efd2be2a2acb4ad1622fc026504309a6883686fbf", size = 232427, upload-time = "2025-02-20T19:00:26.587Z" },
    { url = "https://files.pythonhosted.org/packages/59/82/f3d4e84f4539dcfc9c3d338282b9e915f5b63c921986ecfdf7af2d12f87c/propcache-0.3.0-cp311-cp311-manylinux_2_17_ppc64le.manylinux2014_ppc64le.whl", hash = "sha256:e45377d5d6fefe1677da2a2c07b024a6dac782088e37c0b1efea4cfe2b1be19b", size = 239985, upload-time = "2025-02-20T19:00:28.204Z" },
    { url = "https://files.pythonhosted.org/packages/42/e8/029f58cccbae83c9969a7ee7a06558d5b83a93dfc54e0f4f70234bbaea1b/propcache-0.3.0-cp311-cp311-manylinux_2_17_s390x.manylinux2014_s390x.whl", hash = "sha256:ec5060592d83454e8063e487696ac3783cc48c9a329498bafae0d972bc7816c9", size = 238827, upload-time = "2025-02-20T19:00:30.147Z" },
    { url = "https://files.pythonhosted.org/packages/8b/a2/c373561777c0cb9b9e7b9b9a10b9b3a7b6bde75a2535b962231cecc8fdb8/propcache-0.3.0-cp311-cp311-manylinux_2_17_x86_64.manylinux2014_x86_64.whl", hash = "sha256:15010f29fbed80e711db272909a074dc79858c6d28e2915704cfc487a8ac89c6", size = 231348, upload-time = "2025-02-20T19:00:32.05Z" },
    { url = "https://files.pythonhosted.org/packages/d7/d2/4673f715beedf6038b485bcd976813149231d9df5bb6196cb69a09c185c9/propcache-0.3.0-cp311-cp311-manylinux_2_5_i686.manylinux1_i686.manylinux_2_17_i686.manylinux2014_i686.whl", hash = "sha256:a254537b9b696ede293bfdbc0a65200e8e4507bc9f37831e2a0318a9b333c85c", size = 220426, upload-time = "2025-02-20T19:00:34.756Z" },
    { url = "https://files.pythonhosted.org/packages/e0/f6/1da65f900927bafd4675a16e890618ec7643f2f922bf0e4d84bb38645618/propcache-0.3.0-cp311-cp311-musllinux_1_2_aarch64.whl", hash = "sha256:2b975528998de037dfbc10144b8aed9b8dd5a99ec547f14d1cb7c5665a43f075", size = 220294, upload-time = "2025-02-20T19:00:38.63Z" },
    { url = "https://files.pythonhosted.org/packages/ff/86/620451bdc02e91b1712cd71890c17077ee97e2a28493836a87e47b8e70ff/propcache-0.3.0-cp311-cp311-musllinux_1_2_armv7l.whl", hash = "sha256:19d36bb351ad5554ff20f2ae75f88ce205b0748c38b146c75628577020351e3c", size = 212492, upload-time = "2025-02-20T19:00:41.077Z" },
    { url = "https://files.pythonhosted.org/packages/6e/1b/e8f86921ed4016da80faf3b8f515f7829decabdbff106736bfff353bceba/propcache-0.3.0-cp311-cp311-musllinux_1_2_i686.whl", hash = "sha256:6032231d4a5abd67c7f71168fd64a47b6b451fbcb91c8397c2f7610e67683810", size = 215113, upload-time = "2025-02-20T19:00:43.577Z" },
    { url = "https://files.pythonhosted.org/packages/1a/95/a61d86cc49aa0945f6c06f3a4614fc543e311a50558c92861f5e9691a37c/propcache-0.3.0-cp311-cp311-musllinux_1_2_ppc64le.whl", hash = "sha256:6985a593417cdbc94c7f9c3403747335e450c1599da1647a5af76539672464d3", size = 228330, upload-time = "2025-02-20T19:00:45.163Z" },
    { url = "https://files.pythonhosted.org/packages/8f/7d/10dbae48ff2bb189e92c2b3487a48f3229146a25941ad0d485934d1104d4/propcache-0.3.0-cp311-cp311-musllinux_1_2_s390x.whl", hash = "sha256:6a1948df1bb1d56b5e7b0553c0fa04fd0e320997ae99689488201f19fa90d2e7", size = 231942, upload-time = "2025-02-20T19:00:46.771Z" },
    { url = "https://files.pythonhosted.org/packages/39/ce/82d16aec96c5513ae7db13ab901a65a1e54c915292fb5b2390e33275b61d/propcache-0.3.0-cp311-cp311-musllinux_1_2_x86_64.whl", hash = "sha256:8319293e85feadbbfe2150a5659dbc2ebc4afdeaf7d98936fb9a2f2ba0d4c35c", size = 223077, upload-time = "2025-02-20T19:00:53.044Z" },
    { url = "https://files.pythonhosted.org/packages/c8/e0/cb077e8e7a583c733df7f53327fcbdb92e42be59b976ce60bf1d904a0efe/propcache-0.3.0-cp311-cp311-win32.whl", hash = "sha256:63f26258a163c34542c24808f03d734b338da66ba91f410a703e505c8485791d", size = 40455, upload-time = "2025-02-20T19:00:55.338Z" },
    { url = "https://files.pythonhosted.org/packages/d8/35/57abeb6146fe3c19081eeaf3d9d4cfea256f87f1e5101acf80d3332c1820/propcache-0.3.0-cp311-cp311-win_amd64.whl", hash = "sha256:cacea77ef7a2195f04f9279297684955e3d1ae4241092ff0cfcef532bb7a1c32", size = 44705, upload-time = "2025-02-20T19:00:56.947Z" },
    { url = "https://files.pythonhosted.org/packages/b5/35/6c4c6fc8774a9e3629cd750dc24a7a4fb090a25ccd5c3246d127b70f9e22/propcache-0.3.0-py3-none-any.whl", hash = "sha256:67dda3c7325691c2081510e92c561f465ba61b975f481735aefdfc845d2cd043", size = 12101, upload-time = "2025-02-20T19:03:27.202Z" },
]

[[package]]
name = "py"
version = "1.11.0"
source = { registry = "https://pypi.org/simple" }
sdist = { url = "https://files.pythonhosted.org/packages/98/ff/fec109ceb715d2a6b4c4a85a61af3b40c723a961e8828319fbcb15b868dc/py-1.11.0.tar.gz", hash = "sha256:51c75c4126074b472f746a24399ad32f6053d1b34b68d2fa41e558e6f4a98719", size = 207796, upload-time = "2021-11-04T17:17:01.377Z" }
wheels = [
    { url = "https://files.pythonhosted.org/packages/f6/f0/10642828a8dfb741e5f3fbaac830550a518a775c7fff6f04a007259b0548/py-1.11.0-py2.py3-none-any.whl", hash = "sha256:607c53218732647dff4acdfcd50cb62615cedf612e72d1724fb1a0cc6405b378", size = 98708, upload-time = "2021-11-04T17:17:00.152Z" },
]

[[package]]
name = "py-bip39-bindings"
version = "0.1.11"
source = { registry = "https://pypi.org/simple" }
sdist = { url = "https://files.pythonhosted.org/packages/f0/8a/5e22cbd00b799b33ce0a45ae3715c9ea3fcd263f877544819e7d03753c49/py_bip39_bindings-0.1.11.tar.gz", hash = "sha256:ebc128ccf3a0750d758557e094802f0975c3760a939f8a8b76392d7dbe6b52a1", size = 18103, upload-time = "2022-12-13T23:18:26.284Z" }
wheels = [
    { url = "https://files.pythonhosted.org/packages/44/b6/0bd5bf1c4cb00e000a9c909280aa7f8654208ee136e2cd1f3650a8de59ed/py_bip39_bindings-0.1.11-cp311-cp311-macosx_10_7_x86_64.whl", hash = "sha256:27cce22727e28705a660464689ade6d2cdad4e622bead5bde2ffa53c4f605ee5", size = 399429, upload-time = "2022-12-13T22:15:02.183Z" },
    { url = "https://files.pythonhosted.org/packages/22/44/b6ffdc17cc499b72821a1d777fb465af842d5b7373f1825a45dce551fedc/py_bip39_bindings-0.1.11-cp311-cp311-macosx_10_9_x86_64.macosx_11_0_arm64.macosx_10_9_universal2.whl", hash = "sha256:cdf35d031587296dcbdb22dbc67f2eaf5b5df9d5036b77fbeb93affbb9eec8d3", size = 792364, upload-time = "2022-12-13T22:15:03.701Z" },
    { url = "https://files.pythonhosted.org/packages/15/8d/0883d814a26f922b331218c777ecaec61919aebf9c54d4991f919b21ab8a/py_bip39_bindings-0.1.11-cp311-cp311-macosx_11_0_arm64.whl", hash = "sha256:2fd5b926686207752d5f2e2ff164a9489b3613239d0967362f10c2fbd64eb018", size = 413967, upload-time = "2022-12-13T23:18:06.728Z" },
    { url = "https://files.pythonhosted.org/packages/72/30/e3c76035b83c9552bbeee90645411a3d52983067badbd8a5854a823701f9/py_bip39_bindings-0.1.11-cp311-cp311-manylinux_2_17_aarch64.manylinux2014_aarch64.whl", hash = "sha256:ba84c38962bffdaea0e499245731d669cc21d1280f81ace8ff60ed3550024570", size = 1225281, upload-time = "2022-12-13T23:18:08.954Z" },
    { url = "https://files.pythonhosted.org/packages/38/c9/3b73fe8ffd285387c4fe7b60ccd0072ee16d5153409619c472852ec88acc/py_bip39_bindings-0.1.11-cp311-cp311-manylinux_2_17_x86_64.manylinux2014_x86_64.whl", hash = "sha256:a9024ec3c4a3db005b355f9a00602cede290dec5e9c7cf7dd06a26f620b0cf99", size = 1227054, upload-time = "2022-12-13T22:15:05.707Z" },
    { url = "https://files.pythonhosted.org/packages/7e/2f/d096e6e08439e5b3c1f41e95c5828700012c130611a64fe9e82a43b0ca45/py_bip39_bindings-0.1.11-cp311-cp311-manylinux_2_28_armv7l.whl", hash = "sha256:ce028c8aef51dec2a85f298461b2988cca28740bf3cc23472c3469d3f853714e", size = 1180933, upload-time = "2022-12-13T23:23:24.873Z" },
    { url = "https://files.pythonhosted.org/packages/0b/8f/00c2239452f26e180229d74acd63ac0c027f8eb9a5fb90b879c6c1192102/py_bip39_bindings-0.1.11-cp311-cp311-manylinux_2_5_i686.manylinux1_i686.whl", hash = "sha256:51882cd0fa7529173b3543c089c24c775f1876ddf48f10e60f2ed07ad2af5cae", size = 1264074, upload-time = "2022-12-13T22:15:07.172Z" },
    { url = "https://files.pythonhosted.org/packages/1a/7a/524e38494a0ffb7ca211225acde0324cf216f081dffae7fd55446b009889/py_bip39_bindings-0.1.11-cp311-cp311-musllinux_1_1_x86_64.whl", hash = "sha256:4ee776f3b33b2d71fee48679951f117e3d1f052449ec2fcb184f3c64a4c77e4f", size = 1252039, upload-time = "2022-12-13T22:15:08.961Z" },
    { url = "https://files.pythonhosted.org/packages/e9/a0/68bbb9e9326266a9acca2558d6556e22df31bcf4d2235ee1cdaf362add82/py_bip39_bindings-0.1.11-cp311-none-win32.whl", hash = "sha256:d8b722e49562810f94eb61c9efa172f327537c74c37da3e86b161f7f444c51bf", size = 296767, upload-time = "2022-12-13T22:15:10.637Z" },
    { url = "https://files.pythonhosted.org/packages/0a/47/4c5d0ff9949b725696b1b10b5b87f6c6d3c333d8458b354b7c8536272eef/py_bip39_bindings-0.1.11-cp311-none-win_amd64.whl", hash = "sha256:be934052497f07605768e2c7184e4f4269b3e2e77930131dfc9bdbb791e6fdf4", size = 283550, upload-time = "2022-12-13T22:15:11.921Z" },
]

[[package]]
name = "pycparser"
version = "2.22"
source = { registry = "https://pypi.org/simple" }
sdist = { url = "https://files.pythonhosted.org/packages/1d/b2/31537cf4b1ca988837256c910a668b553fceb8f069bedc4b1c826024b52c/pycparser-2.22.tar.gz", hash = "sha256:491c8be9c040f5390f5bf44a5b07752bd07f56edf992381b05c701439eec10f6", size = 172736, upload-time = "2024-03-30T13:22:22.564Z" }
wheels = [
    { url = "https://files.pythonhosted.org/packages/13/a3/a812df4e2dd5696d1f351d58b8fe16a405b234ad2886a0dab9183fb78109/pycparser-2.22-py3-none-any.whl", hash = "sha256:c3702b6d3dd8c7abc1afa565d7e63d53a1d0bd86cdc24edd75470f4de499cfcc", size = 117552, upload-time = "2024-03-30T13:22:20.476Z" },
]

[[package]]
name = "pycryptodome"
version = "3.21.0"
source = { registry = "https://pypi.org/simple" }
sdist = { url = "https://files.pythonhosted.org/packages/13/52/13b9db4a913eee948152a079fe58d035bd3d1a519584155da8e786f767e6/pycryptodome-3.21.0.tar.gz", hash = "sha256:f7787e0d469bdae763b876174cf2e6c0f7be79808af26b1da96f1a64bcf47297", size = 4818071, upload-time = "2024-10-02T10:23:18.339Z" }
wheels = [
    { url = "https://files.pythonhosted.org/packages/a7/88/5e83de10450027c96c79dc65ac45e9d0d7a7fef334f39d3789a191f33602/pycryptodome-3.21.0-cp36-abi3-macosx_10_9_universal2.whl", hash = "sha256:2480ec2c72438430da9f601ebc12c518c093c13111a5c1644c82cdfc2e50b1e4", size = 2495937, upload-time = "2024-10-02T10:22:29.156Z" },
    { url = "https://files.pythonhosted.org/packages/66/e1/8f28cd8cf7f7563319819d1e172879ccce2333781ae38da61c28fe22d6ff/pycryptodome-3.21.0-cp36-abi3-macosx_10_9_x86_64.whl", hash = "sha256:de18954104667f565e2fbb4783b56667f30fb49c4d79b346f52a29cb198d5b6b", size = 1634629, upload-time = "2024-10-02T10:22:31.82Z" },
    { url = "https://files.pythonhosted.org/packages/6a/c1/f75a1aaff0c20c11df8dc8e2bf8057e7f73296af7dfd8cbb40077d1c930d/pycryptodome-3.21.0-cp36-abi3-manylinux_2_17_aarch64.manylinux2014_aarch64.whl", hash = "sha256:2de4b7263a33947ff440412339cb72b28a5a4c769b5c1ca19e33dd6cd1dcec6e", size = 2168708, upload-time = "2024-10-02T10:22:34.5Z" },
    { url = "https://files.pythonhosted.org/packages/ea/66/6f2b7ddb457b19f73b82053ecc83ba768680609d56dd457dbc7e902c41aa/pycryptodome-3.21.0-cp36-abi3-manylinux_2_17_x86_64.manylinux2014_x86_64.whl", hash = "sha256:0714206d467fc911042d01ea3a1847c847bc10884cf674c82e12915cfe1649f8", size = 2254555, upload-time = "2024-10-02T10:22:37.259Z" },
    { url = "https://files.pythonhosted.org/packages/2c/2b/152c330732a887a86cbf591ed69bd1b489439b5464806adb270f169ec139/pycryptodome-3.21.0-cp36-abi3-manylinux_2_5_i686.manylinux1_i686.manylinux_2_17_i686.manylinux2014_i686.whl", hash = "sha256:7d85c1b613121ed3dbaa5a97369b3b757909531a959d229406a75b912dd51dd1", size = 2294143, upload-time = "2024-10-02T10:22:39.909Z" },
    { url = "https://files.pythonhosted.org/packages/55/92/517c5c498c2980c1b6d6b9965dffbe31f3cd7f20f40d00ec4069559c5902/pycryptodome-3.21.0-cp36-abi3-musllinux_1_1_aarch64.whl", hash = "sha256:8898a66425a57bcf15e25fc19c12490b87bd939800f39a03ea2de2aea5e3611a", size = 2160509, upload-time = "2024-10-02T10:22:42.165Z" },
    { url = "https://files.pythonhosted.org/packages/39/1f/c74288f54d80a20a78da87df1818c6464ac1041d10988bb7d982c4153fbc/pycryptodome-3.21.0-cp36-abi3-musllinux_1_2_i686.whl", hash = "sha256:932c905b71a56474bff8a9c014030bc3c882cee696b448af920399f730a650c2", size = 2329480, upload-time = "2024-10-02T10:22:44.482Z" },
    { url = "https://files.pythonhosted.org/packages/39/1b/d0b013bf7d1af7cf0a6a4fce13f5fe5813ab225313755367b36e714a63f8/pycryptodome-3.21.0-cp36-abi3-musllinux_1_2_x86_64.whl", hash = "sha256:18caa8cfbc676eaaf28613637a89980ad2fd96e00c564135bf90bc3f0b34dd93", size = 2254397, upload-time = "2024-10-02T10:22:46.875Z" },
    { url = "https://files.pythonhosted.org/packages/14/71/4cbd3870d3e926c34706f705d6793159ac49d9a213e3ababcdade5864663/pycryptodome-3.21.0-cp36-abi3-win32.whl", hash = "sha256:280b67d20e33bb63171d55b1067f61fbd932e0b1ad976b3a184303a3dad22764", size = 1775641, upload-time = "2024-10-02T10:22:48.703Z" },
    { url = "https://files.pythonhosted.org/packages/43/1d/81d59d228381576b92ecede5cd7239762c14001a828bdba30d64896e9778/pycryptodome-3.21.0-cp36-abi3-win_amd64.whl", hash = "sha256:b7aa25fc0baa5b1d95b7633af4f5f1838467f1815442b22487426f94e0d66c53", size = 1812863, upload-time = "2024-10-02T10:22:50.548Z" },
]

[[package]]
name = "pydantic"
version = "2.10.6"
source = { registry = "https://pypi.org/simple" }
dependencies = [
    { name = "annotated-types" },
    { name = "pydantic-core" },
    { name = "typing-extensions" },
]
sdist = { url = "https://files.pythonhosted.org/packages/b7/ae/d5220c5c52b158b1de7ca89fc5edb72f304a70a4c540c84c8844bf4008de/pydantic-2.10.6.tar.gz", hash = "sha256:ca5daa827cce33de7a42be142548b0096bf05a7e7b365aebfa5f8eeec7128236", size = 761681, upload-time = "2025-01-24T01:42:12.693Z" }
wheels = [
    { url = "https://files.pythonhosted.org/packages/f4/3c/8cc1cc84deffa6e25d2d0c688ebb80635dfdbf1dbea3e30c541c8cf4d860/pydantic-2.10.6-py3-none-any.whl", hash = "sha256:427d664bf0b8a2b34ff5dd0f5a18df00591adcee7198fbd71981054cef37b584", size = 431696, upload-time = "2025-01-24T01:42:10.371Z" },
]

[[package]]
name = "pydantic-core"
version = "2.27.2"
source = { registry = "https://pypi.org/simple" }
dependencies = [
    { name = "typing-extensions" },
]
sdist = { url = "https://files.pythonhosted.org/packages/fc/01/f3e5ac5e7c25833db5eb555f7b7ab24cd6f8c322d3a3ad2d67a952dc0abc/pydantic_core-2.27.2.tar.gz", hash = "sha256:eb026e5a4c1fee05726072337ff51d1efb6f59090b7da90d30ea58625b1ffb39", size = 413443, upload-time = "2024-12-18T11:31:54.917Z" }
wheels = [
    { url = "https://files.pythonhosted.org/packages/c2/89/f3450af9d09d44eea1f2c369f49e8f181d742f28220f88cc4dfaae91ea6e/pydantic_core-2.27.2-cp311-cp311-macosx_10_12_x86_64.whl", hash = "sha256:8e10c99ef58cfdf2a66fc15d66b16c4a04f62bca39db589ae8cba08bc55331bc", size = 1893421, upload-time = "2024-12-18T11:27:55.409Z" },
    { url = "https://files.pythonhosted.org/packages/9e/e3/71fe85af2021f3f386da42d291412e5baf6ce7716bd7101ea49c810eda90/pydantic_core-2.27.2-cp311-cp311-macosx_11_0_arm64.whl", hash = "sha256:26f32e0adf166a84d0cb63be85c562ca8a6fa8de28e5f0d92250c6b7e9e2aff7", size = 1814998, upload-time = "2024-12-18T11:27:57.252Z" },
    { url = "https://files.pythonhosted.org/packages/a6/3c/724039e0d848fd69dbf5806894e26479577316c6f0f112bacaf67aa889ac/pydantic_core-2.27.2-cp311-cp311-manylinux_2_17_aarch64.manylinux2014_aarch64.whl", hash = "sha256:8c19d1ea0673cd13cc2f872f6c9ab42acc4e4f492a7ca9d3795ce2b112dd7e15", size = 1826167, upload-time = "2024-12-18T11:27:59.146Z" },
    { url = "https://files.pythonhosted.org/packages/2b/5b/1b29e8c1fb5f3199a9a57c1452004ff39f494bbe9bdbe9a81e18172e40d3/pydantic_core-2.27.2-cp311-cp311-manylinux_2_17_armv7l.manylinux2014_armv7l.whl", hash = "sha256:5e68c4446fe0810e959cdff46ab0a41ce2f2c86d227d96dc3847af0ba7def306", size = 1865071, upload-time = "2024-12-18T11:28:02.625Z" },
    { url = "https://files.pythonhosted.org/packages/89/6c/3985203863d76bb7d7266e36970d7e3b6385148c18a68cc8915fd8c84d57/pydantic_core-2.27.2-cp311-cp311-manylinux_2_17_ppc64le.manylinux2014_ppc64le.whl", hash = "sha256:d9640b0059ff4f14d1f37321b94061c6db164fbe49b334b31643e0528d100d99", size = 2036244, upload-time = "2024-12-18T11:28:04.442Z" },
    { url = "https://files.pythonhosted.org/packages/0e/41/f15316858a246b5d723f7d7f599f79e37493b2e84bfc789e58d88c209f8a/pydantic_core-2.27.2-cp311-cp311-manylinux_2_17_s390x.manylinux2014_s390x.whl", hash = "sha256:40d02e7d45c9f8af700f3452f329ead92da4c5f4317ca9b896de7ce7199ea459", size = 2737470, upload-time = "2024-12-18T11:28:07.679Z" },
    { url = "https://files.pythonhosted.org/packages/a8/7c/b860618c25678bbd6d1d99dbdfdf0510ccb50790099b963ff78a124b754f/pydantic_core-2.27.2-cp311-cp311-manylinux_2_17_x86_64.manylinux2014_x86_64.whl", hash = "sha256:1c1fd185014191700554795c99b347d64f2bb637966c4cfc16998a0ca700d048", size = 1992291, upload-time = "2024-12-18T11:28:10.297Z" },
    { url = "https://files.pythonhosted.org/packages/bf/73/42c3742a391eccbeab39f15213ecda3104ae8682ba3c0c28069fbcb8c10d/pydantic_core-2.27.2-cp311-cp311-manylinux_2_5_i686.manylinux1_i686.whl", hash = "sha256:d81d2068e1c1228a565af076598f9e7451712700b673de8f502f0334f281387d", size = 1994613, upload-time = "2024-12-18T11:28:13.362Z" },
    { url = "https://files.pythonhosted.org/packages/94/7a/941e89096d1175d56f59340f3a8ebaf20762fef222c298ea96d36a6328c5/pydantic_core-2.27.2-cp311-cp311-musllinux_1_1_aarch64.whl", hash = "sha256:1a4207639fb02ec2dbb76227d7c751a20b1a6b4bc52850568e52260cae64ca3b", size = 2002355, upload-time = "2024-12-18T11:28:16.587Z" },
    { url = "https://files.pythonhosted.org/packages/6e/95/2359937a73d49e336a5a19848713555605d4d8d6940c3ec6c6c0ca4dcf25/pydantic_core-2.27.2-cp311-cp311-musllinux_1_1_armv7l.whl", hash = "sha256:3de3ce3c9ddc8bbd88f6e0e304dea0e66d843ec9de1b0042b0911c1663ffd474", size = 2126661, upload-time = "2024-12-18T11:28:18.407Z" },
    { url = "https://files.pythonhosted.org/packages/2b/4c/ca02b7bdb6012a1adef21a50625b14f43ed4d11f1fc237f9d7490aa5078c/pydantic_core-2.27.2-cp311-cp311-musllinux_1_1_x86_64.whl", hash = "sha256:30c5f68ded0c36466acede341551106821043e9afaad516adfb6e8fa80a4e6a6", size = 2153261, upload-time = "2024-12-18T11:28:21.471Z" },
    { url = "https://files.pythonhosted.org/packages/72/9d/a241db83f973049a1092a079272ffe2e3e82e98561ef6214ab53fe53b1c7/pydantic_core-2.27.2-cp311-cp311-win32.whl", hash = "sha256:c70c26d2c99f78b125a3459f8afe1aed4d9687c24fd677c6a4436bc042e50d6c", size = 1812361, upload-time = "2024-12-18T11:28:23.53Z" },
    { url = "https://files.pythonhosted.org/packages/e8/ef/013f07248041b74abd48a385e2110aa3a9bbfef0fbd97d4e6d07d2f5b89a/pydantic_core-2.27.2-cp311-cp311-win_amd64.whl", hash = "sha256:08e125dbdc505fa69ca7d9c499639ab6407cfa909214d500897d02afb816e7cc", size = 1982484, upload-time = "2024-12-18T11:28:25.391Z" },
    { url = "https://files.pythonhosted.org/packages/10/1c/16b3a3e3398fd29dca77cea0a1d998d6bde3902fa2706985191e2313cc76/pydantic_core-2.27.2-cp311-cp311-win_arm64.whl", hash = "sha256:26f0d68d4b235a2bae0c3fc585c585b4ecc51382db0e3ba402a22cbc440915e4", size = 1867102, upload-time = "2024-12-18T11:28:28.593Z" },
]

[[package]]
name = "pygments"
version = "2.19.1"
source = { registry = "https://pypi.org/simple" }
sdist = { url = "https://files.pythonhosted.org/packages/7c/2d/c3338d48ea6cc0feb8446d8e6937e1408088a72a39937982cc6111d17f84/pygments-2.19.1.tar.gz", hash = "sha256:61c16d2a8576dc0649d9f39e089b5f02bcd27fba10d8fb4dcc28173f7a45151f", size = 4968581, upload-time = "2025-01-06T17:26:30.443Z" }
wheels = [
    { url = "https://files.pythonhosted.org/packages/8a/0b/9fcc47d19c48b59121088dd6da2488a49d5f72dacf8262e2790a1d2c7d15/pygments-2.19.1-py3-none-any.whl", hash = "sha256:9ea1544ad55cecf4b8242fab6dd35a93bbce657034b0611ee383099054ab6d8c", size = 1225293, upload-time = "2025-01-06T17:26:25.553Z" },
]

[[package]]
name = "pytest"
version = "8.3.5"
source = { registry = "https://pypi.org/simple" }
dependencies = [
    { name = "colorama", marker = "sys_platform == 'win32'" },
    { name = "iniconfig" },
    { name = "packaging" },
    { name = "pluggy" },
]
sdist = { url = "https://files.pythonhosted.org/packages/ae/3c/c9d525a414d506893f0cd8a8d0de7706446213181570cdbd766691164e40/pytest-8.3.5.tar.gz", hash = "sha256:f4efe70cc14e511565ac476b57c279e12a855b11f48f212af1080ef2263d3845", size = 1450891, upload-time = "2025-03-02T12:54:54.503Z" }
wheels = [
    { url = "https://files.pythonhosted.org/packages/30/3d/64ad57c803f1fa1e963a7946b6e0fea4a70df53c1a7fed304586539c2bac/pytest-8.3.5-py3-none-any.whl", hash = "sha256:c69214aa47deac29fad6c2a4f590b9c4a9fdb16a403176fe154b79c0b4d4d820", size = 343634, upload-time = "2025-03-02T12:54:52.069Z" },
]

[[package]]
name = "pytest-asyncio"
version = "0.25.3"
source = { registry = "https://pypi.org/simple" }
dependencies = [
    { name = "pytest" },
]
sdist = { url = "https://files.pythonhosted.org/packages/f2/a8/ecbc8ede70921dd2f544ab1cadd3ff3bf842af27f87bbdea774c7baa1d38/pytest_asyncio-0.25.3.tar.gz", hash = "sha256:fc1da2cf9f125ada7e710b4ddad05518d4cee187ae9412e9ac9271003497f07a", size = 54239, upload-time = "2025-01-28T18:37:58.729Z" }
wheels = [
    { url = "https://files.pythonhosted.org/packages/67/17/3493c5624e48fd97156ebaec380dcaafee9506d7e2c46218ceebbb57d7de/pytest_asyncio-0.25.3-py3-none-any.whl", hash = "sha256:9e89518e0f9bd08928f97a3482fdc4e244df17529460bc038291ccaf8f85c7c3", size = 19467, upload-time = "2025-01-28T18:37:56.798Z" },
]

[[package]]
name = "pytest-django"
version = "4.10.0"
source = { registry = "https://pypi.org/simple" }
dependencies = [
    { name = "pytest" },
]
sdist = { url = "https://files.pythonhosted.org/packages/a5/10/a096573b4b896f18a8390d9dafaffc054c1f613c60bf838300732e538890/pytest_django-4.10.0.tar.gz", hash = "sha256:1091b20ea1491fd04a310fc9aaff4c01b4e8450e3b157687625e16a6b5f3a366", size = 84710, upload-time = "2025-02-10T14:52:57.337Z" }
wheels = [
    { url = "https://files.pythonhosted.org/packages/58/4c/a4fe18205926216e1aebe1f125cba5bce444f91b6e4de4f49fa87e322775/pytest_django-4.10.0-py3-none-any.whl", hash = "sha256:57c74ef3aa9d89cae5a5d73fbb69a720a62673ade7ff13b9491872409a3f5918", size = 23975, upload-time = "2025-02-10T14:52:55.325Z" },
]

[[package]]
name = "python-dateutil"
version = "2.9.0.post0"
source = { registry = "https://pypi.org/simple" }
dependencies = [
    { name = "six" },
]
sdist = { url = "https://files.pythonhosted.org/packages/66/c0/0c8b6ad9f17a802ee498c46e004a0eb49bc148f2fd230864601a86dcf6db/python-dateutil-2.9.0.post0.tar.gz", hash = "sha256:37dd54208da7e1cd875388217d5e00ebd4179249f90fb72437e91a35459a0ad3", size = 342432, upload-time = "2024-03-01T18:36:20.211Z" }
wheels = [
    { url = "https://files.pythonhosted.org/packages/ec/57/56b9bcc3c9c6a792fcbaf139543cee77261f3651ca9da0c93f5c1221264b/python_dateutil-2.9.0.post0-py2.py3-none-any.whl", hash = "sha256:a8b2bc7bffae282281c8140a97d3aa9c14da0b136dfe83f850eea9a5f7470427", size = 229892, upload-time = "2024-03-01T18:36:18.57Z" },
]

[[package]]
name = "python-levenshtein"
version = "0.27.1"
source = { registry = "https://pypi.org/simple" }
dependencies = [
    { name = "levenshtein" },
]
sdist = { url = "https://files.pythonhosted.org/packages/13/f6/d865a565b7eeef4b5f9a18accafb03d5730c712420fc84a3a40555f7ea6b/python_levenshtein-0.27.1.tar.gz", hash = "sha256:3a5314a011016d373d309a68e875fd029caaa692ad3f32e78319299648045f11", size = 12326, upload-time = "2025-03-02T19:47:25.641Z" }
wheels = [
    { url = "https://files.pythonhosted.org/packages/2a/95/8c8fd923b0a702388da4f9e0368f490d123cc5224279e6a083984304a15e/python_levenshtein-0.27.1-py3-none-any.whl", hash = "sha256:e1a4bc2a70284b2ebc4c505646142fecd0f831e49aa04ed972995895aec57396", size = 9426, upload-time = "2025-03-02T19:47:24.801Z" },
]

[[package]]
name = "python-statemachine"
version = "2.5.0"
source = { registry = "https://pypi.org/simple" }
sdist = { url = "https://files.pythonhosted.org/packages/45/91/4f05f3931d1e9b1df71b17dc08c43feddf2bed7dbf13f95323df2cc8e340/python_statemachine-2.5.0.tar.gz", hash = "sha256:ae88cd22e47930b92b983a2176e61d811e571b69897be2568ec812c2885fb93a", size = 403718, upload-time = "2024-12-03T17:58:49.833Z" }
wheels = [
    { url = "https://files.pythonhosted.org/packages/bf/2d/1c95ebe84df60d630f8e855d1df2c66368805444ac167e9b50f29eabe917/python_statemachine-2.5.0-py3-none-any.whl", hash = "sha256:0ed53846802c17037fcb2a92323f4bc0c833290fa9d17a3587c50886c1541e62", size = 50415, upload-time = "2024-12-03T17:58:47.375Z" },
]

[[package]]
name = "pyyaml"
version = "6.0.2"
source = { registry = "https://pypi.org/simple" }
sdist = { url = "https://files.pythonhosted.org/packages/54/ed/79a089b6be93607fa5cdaedf301d7dfb23af5f25c398d5ead2525b063e17/pyyaml-6.0.2.tar.gz", hash = "sha256:d584d9ec91ad65861cc08d42e834324ef890a082e591037abe114850ff7bbc3e", size = 130631, upload-time = "2024-08-06T20:33:50.674Z" }
wheels = [
    { url = "https://files.pythonhosted.org/packages/f8/aa/7af4e81f7acba21a4c6be026da38fd2b872ca46226673c89a758ebdc4fd2/PyYAML-6.0.2-cp311-cp311-macosx_10_9_x86_64.whl", hash = "sha256:cc1c1159b3d456576af7a3e4d1ba7e6924cb39de8f67111c735f6fc832082774", size = 184612, upload-time = "2024-08-06T20:32:03.408Z" },
    { url = "https://files.pythonhosted.org/packages/8b/62/b9faa998fd185f65c1371643678e4d58254add437edb764a08c5a98fb986/PyYAML-6.0.2-cp311-cp311-macosx_11_0_arm64.whl", hash = "sha256:1e2120ef853f59c7419231f3bf4e7021f1b936f6ebd222406c3b60212205d2ee", size = 172040, upload-time = "2024-08-06T20:32:04.926Z" },
    { url = "https://files.pythonhosted.org/packages/ad/0c/c804f5f922a9a6563bab712d8dcc70251e8af811fce4524d57c2c0fd49a4/PyYAML-6.0.2-cp311-cp311-manylinux_2_17_aarch64.manylinux2014_aarch64.whl", hash = "sha256:5d225db5a45f21e78dd9358e58a98702a0302f2659a3c6cd320564b75b86f47c", size = 736829, upload-time = "2024-08-06T20:32:06.459Z" },
    { url = "https://files.pythonhosted.org/packages/51/16/6af8d6a6b210c8e54f1406a6b9481febf9c64a3109c541567e35a49aa2e7/PyYAML-6.0.2-cp311-cp311-manylinux_2_17_s390x.manylinux2014_s390x.whl", hash = "sha256:5ac9328ec4831237bec75defaf839f7d4564be1e6b25ac710bd1a96321cc8317", size = 764167, upload-time = "2024-08-06T20:32:08.338Z" },
    { url = "https://files.pythonhosted.org/packages/75/e4/2c27590dfc9992f73aabbeb9241ae20220bd9452df27483b6e56d3975cc5/PyYAML-6.0.2-cp311-cp311-manylinux_2_17_x86_64.manylinux2014_x86_64.whl", hash = "sha256:3ad2a3decf9aaba3d29c8f537ac4b243e36bef957511b4766cb0057d32b0be85", size = 762952, upload-time = "2024-08-06T20:32:14.124Z" },
    { url = "https://files.pythonhosted.org/packages/9b/97/ecc1abf4a823f5ac61941a9c00fe501b02ac3ab0e373c3857f7d4b83e2b6/PyYAML-6.0.2-cp311-cp311-musllinux_1_1_aarch64.whl", hash = "sha256:ff3824dc5261f50c9b0dfb3be22b4567a6f938ccce4587b38952d85fd9e9afe4", size = 735301, upload-time = "2024-08-06T20:32:16.17Z" },
    { url = "https://files.pythonhosted.org/packages/45/73/0f49dacd6e82c9430e46f4a027baa4ca205e8b0a9dce1397f44edc23559d/PyYAML-6.0.2-cp311-cp311-musllinux_1_1_x86_64.whl", hash = "sha256:797b4f722ffa07cc8d62053e4cff1486fa6dc094105d13fea7b1de7d8bf71c9e", size = 756638, upload-time = "2024-08-06T20:32:18.555Z" },
    { url = "https://files.pythonhosted.org/packages/22/5f/956f0f9fc65223a58fbc14459bf34b4cc48dec52e00535c79b8db361aabd/PyYAML-6.0.2-cp311-cp311-win32.whl", hash = "sha256:11d8f3dd2b9c1207dcaf2ee0bbbfd5991f571186ec9cc78427ba5bd32afae4b5", size = 143850, upload-time = "2024-08-06T20:32:19.889Z" },
    { url = "https://files.pythonhosted.org/packages/ed/23/8da0bbe2ab9dcdd11f4f4557ccaf95c10b9811b13ecced089d43ce59c3c8/PyYAML-6.0.2-cp311-cp311-win_amd64.whl", hash = "sha256:e10ce637b18caea04431ce14fabcf5c64a1c61ec9c56b071a4b7ca131ca52d44", size = 161980, upload-time = "2024-08-06T20:32:21.273Z" },
]

[[package]]
name = "rapidfuzz"
version = "3.12.2"
source = { registry = "https://pypi.org/simple" }
sdist = { url = "https://files.pythonhosted.org/packages/f9/be/8dff25a6157dfbde9867720b1282157fe7b809e085130bb89d7655c62186/rapidfuzz-3.12.2.tar.gz", hash = "sha256:b0ba1ccc22fff782e7152a3d3d0caca44ec4e32dc48ba01c560b8593965b5aa3", size = 57907839, upload-time = "2025-03-02T18:32:28.366Z" }
wheels = [
    { url = "https://files.pythonhosted.org/packages/8e/41/985b8786f7895f7a7f03f80b547e04a5b9f41187f43de386ad2f32b9f9fc/rapidfuzz-3.12.2-cp311-cp311-macosx_10_9_x86_64.whl", hash = "sha256:e9c4d984621ae17404c58f8d06ed8b025e167e52c0e6a511dfec83c37e9220cd", size = 1960568, upload-time = "2025-03-02T18:29:23.386Z" },
    { url = "https://files.pythonhosted.org/packages/90/9e/9278b4160bf86346fc5f110b5daf07af629343bfcd04a9366d355bc6104e/rapidfuzz-3.12.2-cp311-cp311-macosx_11_0_arm64.whl", hash = "sha256:9f9132c55d330f0a1d34ce6730a76805323a6250d97468a1ca766a883d6a9a25", size = 1434362, upload-time = "2025-03-02T18:29:25.084Z" },
    { url = "https://files.pythonhosted.org/packages/e7/53/fe3fb50111e203da4e82b8694c29cbf44101cdbf1efd7ef721cdf85e0aca/rapidfuzz-3.12.2-cp311-cp311-manylinux_2_17_aarch64.manylinux2014_aarch64.whl", hash = "sha256:39b343b6cb4b2c3dbc8d2d4c5ee915b6088e3b144ddf8305a57eaab16cf9fc74", size = 1417839, upload-time = "2025-03-02T18:29:26.638Z" },
    { url = "https://files.pythonhosted.org/packages/fd/c4/aa11749bc9d9c0539061d32f2c525d99e11588867d3d6e94693ccd4e0dd0/rapidfuzz-3.12.2-cp311-cp311-manylinux_2_17_i686.manylinux2014_i686.whl", hash = "sha256:24081077b571ec4ee6d5d7ea0e49bc6830bf05b50c1005028523b9cd356209f3", size = 5620525, upload-time = "2025-03-02T18:29:29.144Z" },
    { url = "https://files.pythonhosted.org/packages/5f/62/463c618a5a8a44bf6b087325353e13dbd5bc19c44cc06134d3c9eff0d04a/rapidfuzz-3.12.2-cp311-cp311-manylinux_2_17_ppc64le.manylinux2014_ppc64le.whl", hash = "sha256:c988a4fc91856260355773bf9d32bebab2083d4c6df33fafeddf4330e5ae9139", size = 1671267, upload-time = "2025-03-02T18:29:31.981Z" },
    { url = "https://files.pythonhosted.org/packages/ca/b6/ec87c56ed0fab59f8220f5b832d5c1dd374667bee73318a01392ccc8c23d/rapidfuzz-3.12.2-cp311-cp311-manylinux_2_17_s390x.manylinux2014_s390x.whl", hash = "sha256:780b4469ee21cf62b1b2e8ada042941fd2525e45d5fb6a6901a9798a0e41153c", size = 1683415, upload-time = "2025-03-02T18:29:34.161Z" },
    { url = "https://files.pythonhosted.org/packages/46/08/862e65a1022cbfa2935e7b3f04cdaa73b0967ebf4762ddf509735da47d73/rapidfuzz-3.12.2-cp311-cp311-manylinux_2_17_x86_64.manylinux2014_x86_64.whl", hash = "sha256:edd84b0a323885493c893bad16098c5e3b3005d7caa995ae653da07373665d97", size = 3139234, upload-time = "2025-03-02T18:29:36.81Z" },
    { url = "https://files.pythonhosted.org/packages/ee/fa/7e8c0d1d26a4b892344c743f17e2c8482f749b616cd651590bd60994b49f/rapidfuzz-3.12.2-cp311-cp311-musllinux_1_2_aarch64.whl", hash = "sha256:efa22059c765b3d8778083805b199deaaf643db070f65426f87d274565ddf36a", size = 2523730, upload-time = "2025-03-02T18:29:38.53Z" },
    { url = "https://files.pythonhosted.org/packages/8a/52/1d5b80e990c2e9998e47be118c2dbabda75daa2a5f5ff978df1ed76d7f81/rapidfuzz-3.12.2-cp311-cp311-musllinux_1_2_i686.whl", hash = "sha256:095776b11bb45daf7c2973dd61cc472d7ea7f2eecfa454aef940b4675659b92f", size = 7880525, upload-time = "2025-03-02T18:29:40.564Z" },
    { url = "https://files.pythonhosted.org/packages/0c/18/9c8cd7378272590a1eb0855b587f3a1fbd3492bd1612825d675320eeeb1b/rapidfuzz-3.12.2-cp311-cp311-musllinux_1_2_ppc64le.whl", hash = "sha256:7e2574cf4aa86065600b664a1ac7b8b8499107d102ecde836aaaa403fc4f1784", size = 2905180, upload-time = "2025-03-02T18:29:42.593Z" },
    { url = "https://files.pythonhosted.org/packages/4b/94/992de5d0fc9269a93ce62979aced028e0939d3477ea99d87fd0e22f44e8d/rapidfuzz-3.12.2-cp311-cp311-musllinux_1_2_s390x.whl", hash = "sha256:d5a3425a6c50fd8fbd991d8f085ddb504791dae6ef9cc3ab299fea2cb5374bef", size = 3548613, upload-time = "2025-03-02T18:29:44.395Z" },
    { url = "https://files.pythonhosted.org/packages/9b/25/ed3a0317f118131ee297de5936e1587e48b059e6438f4bbf92ef3bbc4927/rapidfuzz-3.12.2-cp311-cp311-musllinux_1_2_x86_64.whl", hash = "sha256:97fb05e1ddb7b71a054040af588b0634214ee87cea87900d309fafc16fd272a4", size = 4583047, upload-time = "2025-03-02T18:29:46.314Z" },
    { url = "https://files.pythonhosted.org/packages/4d/27/10585a5a62ff6ebbefa3e836a3fd8c123e2ed0bbde8cfcdd7477032cd458/rapidfuzz-3.12.2-cp311-cp311-win32.whl", hash = "sha256:b4c5a0413589aef936892fbfa94b7ff6f7dd09edf19b5a7b83896cc9d4e8c184", size = 1863208, upload-time = "2025-03-02T18:29:47.986Z" },
    { url = "https://files.pythonhosted.org/packages/38/4c/faacecf70a4e202a02f029ec6f6e04e910d95c4ef36d7d63b83b160f7f3e/rapidfuzz-3.12.2-cp311-cp311-win_amd64.whl", hash = "sha256:58d9ae5cf9246d102db2a2558b67fe7e73c533e5d769099747921232d88b9be2", size = 1630876, upload-time = "2025-03-02T18:29:50.383Z" },
    { url = "https://files.pythonhosted.org/packages/a7/4b/4931da26e0677880a9a533ef75ccbe564c091aa4a3579aed0355c7e06900/rapidfuzz-3.12.2-cp311-cp311-win_arm64.whl", hash = "sha256:7635fe34246cd241c8e35eb83084e978b01b83d5ef7e5bf72a704c637f270017", size = 870896, upload-time = "2025-03-02T18:29:51.985Z" },
    { url = "https://files.pythonhosted.org/packages/ee/4d/e910b70839d88d1c38ba806b0ddaa94b478cca8a09f4e7155b2b607c34b2/rapidfuzz-3.12.2-pp311-pypy311_pp73-macosx_10_15_x86_64.whl", hash = "sha256:9b1e6f48e1ffa0749261ee23a1c6462bdd0be5eac83093f4711de17a42ae78ad", size = 1860425, upload-time = "2025-03-02T18:31:52.541Z" },
    { url = "https://files.pythonhosted.org/packages/fd/62/54914f63e185539fbcca65acb1f7c879740a278d240527ed5ddd40bd7690/rapidfuzz-3.12.2-pp311-pypy311_pp73-macosx_11_0_arm64.whl", hash = "sha256:1ae9ded463f2ca4ba1eb762913c5f14c23d2e120739a62b7f4cc102eab32dc90", size = 1369066, upload-time = "2025-03-02T18:31:54.529Z" },
    { url = "https://files.pythonhosted.org/packages/56/4a/de2cfab279497d0b2529d3fec398f60cf8e27a51d667b6529081fbdb0af2/rapidfuzz-3.12.2-pp311-pypy311_pp73-manylinux_2_17_aarch64.manylinux2014_aarch64.whl", hash = "sha256:dda45f47b559be72ecbce45c7f71dc7c97b9772630ab0f3286d97d2c3025ab71", size = 1365330, upload-time = "2025-03-02T18:31:56.963Z" },
    { url = "https://files.pythonhosted.org/packages/dd/48/170c37cfdf04efa34e7cafc688a8517c9098c1d27e1513393ad71bf3165c/rapidfuzz-3.12.2-pp311-pypy311_pp73-manylinux_2_17_i686.manylinux2014_i686.whl", hash = "sha256:b3745c6443890265513a3c8777f2de4cb897aeb906a406f97741019be8ad5bcc", size = 5481251, upload-time = "2025-03-02T18:31:59.155Z" },
    { url = "https://files.pythonhosted.org/packages/4e/2d/107c489443f6438780d2e40747d5880c8d9374a64e17487eb4085fe7f1f5/rapidfuzz-3.12.2-pp311-pypy311_pp73-manylinux_2_17_x86_64.manylinux2014_x86_64.whl", hash = "sha256:36d3ef4f047ed1bc96fa29289f9e67a637ddca5e4f4d3dc7cb7f50eb33ec1664", size = 3060633, upload-time = "2025-03-02T18:32:02.028Z" },
    { url = "https://files.pythonhosted.org/packages/09/f6/fa777f336629aee8938f3d5c95c09df38459d4eadbdbe34642889857fb6a/rapidfuzz-3.12.2-pp311-pypy311_pp73-win_amd64.whl", hash = "sha256:54bb69ebe5ca0bd7527357e348f16a4c0c52fe0c2fcc8a041010467dcb8385f7", size = 1555000, upload-time = "2025-03-02T18:32:04.886Z" },
]

[[package]]
name = "requests"
version = "2.32.3"
source = { registry = "https://pypi.org/simple" }
dependencies = [
    { name = "certifi" },
    { name = "charset-normalizer" },
    { name = "idna" },
    { name = "urllib3" },
]
sdist = { url = "https://files.pythonhosted.org/packages/63/70/2bf7780ad2d390a8d301ad0b550f1581eadbd9a20f896afe06353c2a2913/requests-2.32.3.tar.gz", hash = "sha256:55365417734eb18255590a9ff9eb97e9e1da868d4ccd6402399eaf68af20a760", size = 131218, upload-time = "2024-05-29T15:37:49.536Z" }
wheels = [
    { url = "https://files.pythonhosted.org/packages/f9/9b/335f9764261e915ed497fcdeb11df5dfd6f7bf257d4a6a2a686d80da4d54/requests-2.32.3-py3-none-any.whl", hash = "sha256:70761cfe03c773ceb22aa2f671b4757976145175cdfca038c02654d061d6dcc6", size = 64928, upload-time = "2024-05-29T15:37:47.027Z" },
]

[[package]]
name = "responses"
version = "0.25.6"
source = { registry = "https://pypi.org/simple" }
dependencies = [
    { name = "pyyaml" },
    { name = "requests" },
    { name = "urllib3" },
]
sdist = { url = "https://files.pythonhosted.org/packages/97/63/759996eea0f17e8dc4c9ea9c60765292d28a7750bdbee073ad55d83caa57/responses-0.25.6.tar.gz", hash = "sha256:eae7ce61a9603004e76c05691e7c389e59652d91e94b419623c12bbfb8e331d8", size = 79145, upload-time = "2025-01-13T21:04:27.895Z" }
wheels = [
    { url = "https://files.pythonhosted.org/packages/92/c4/8d23584b3a3471ea6f5a18cfb035e11eeb9fa9b3112d901477c6ad10cc4e/responses-0.25.6-py3-none-any.whl", hash = "sha256:9cac8f21e1193bb150ec557875377e41ed56248aed94e4567ed644db564bacf1", size = 34730, upload-time = "2025-01-13T21:04:24.895Z" },
]

[[package]]
name = "retry"
version = "0.9.2"
source = { registry = "https://pypi.org/simple" }
dependencies = [
    { name = "decorator" },
    { name = "py" },
]
sdist = { url = "https://files.pythonhosted.org/packages/9d/72/75d0b85443fbc8d9f38d08d2b1b67cc184ce35280e4a3813cda2f445f3a4/retry-0.9.2.tar.gz", hash = "sha256:f8bfa8b99b69c4506d6f5bd3b0aabf77f98cdb17f3c9fc3f5ca820033336fba4", size = 6448, upload-time = "2016-05-11T13:58:51.541Z" }
wheels = [
    { url = "https://files.pythonhosted.org/packages/4b/0d/53aea75710af4528a25ed6837d71d117602b01946b307a3912cb3cfcbcba/retry-0.9.2-py2.py3-none-any.whl", hash = "sha256:ccddf89761fa2c726ab29391837d4327f819ea14d244c232a1d24c67a2f98606", size = 7986, upload-time = "2016-05-11T13:58:39.925Z" },
]

[[package]]
name = "rich"
version = "13.9.4"
source = { registry = "https://pypi.org/simple" }
dependencies = [
    { name = "markdown-it-py" },
    { name = "pygments" },
]
sdist = { url = "https://files.pythonhosted.org/packages/ab/3a/0316b28d0761c6734d6bc14e770d85506c986c85ffb239e688eeaab2c2bc/rich-13.9.4.tar.gz", hash = "sha256:439594978a49a09530cff7ebc4b5c7103ef57baf48d5ea3184f21d9a2befa098", size = 223149, upload-time = "2024-11-01T16:43:57.873Z" }
wheels = [
    { url = "https://files.pythonhosted.org/packages/19/71/39c7c0d87f8d4e6c020a393182060eaefeeae6c01dab6a84ec346f2567df/rich-13.9.4-py3-none-any.whl", hash = "sha256:6049d5e6ec054bf2779ab3358186963bac2ea89175919d699e378b99738c2a90", size = 242424, upload-time = "2024-11-01T16:43:55.817Z" },
]

[[package]]
name = "ruff"
version = "0.9.9"
source = { registry = "https://pypi.org/simple" }
sdist = { url = "https://files.pythonhosted.org/packages/6f/c3/418441a8170e8d53d05c0b9dad69760dbc7b8a12c10dbe6db1e1205d2377/ruff-0.9.9.tar.gz", hash = "sha256:0062ed13f22173e85f8f7056f9a24016e692efeea8704d1a5e8011b8aa850933", size = 3717448, upload-time = "2025-02-28T10:16:42.209Z" }
wheels = [
    { url = "https://files.pythonhosted.org/packages/bc/c3/2c4afa9ba467555d074b146d9aed0633a56ccdb900839fb008295d037b89/ruff-0.9.9-py3-none-linux_armv6l.whl", hash = "sha256:628abb5ea10345e53dff55b167595a159d3e174d6720bf19761f5e467e68d367", size = 10027252, upload-time = "2025-02-28T10:15:44.182Z" },
    { url = "https://files.pythonhosted.org/packages/33/d1/439e58487cf9eac26378332e25e7d5ade4b800ce1eec7dc2cfc9b0d7ca96/ruff-0.9.9-py3-none-macosx_10_12_x86_64.whl", hash = "sha256:b6cd1428e834b35d7493354723543b28cc11dc14d1ce19b685f6e68e07c05ec7", size = 10840721, upload-time = "2025-02-28T10:15:49.396Z" },
    { url = "https://files.pythonhosted.org/packages/50/44/fead822c38281ba0122f1b76b460488a175a9bd48b130650a6fb6dbcbcf9/ruff-0.9.9-py3-none-macosx_11_0_arm64.whl", hash = "sha256:5ee162652869120ad260670706f3cd36cd3f32b0c651f02b6da142652c54941d", size = 10161439, upload-time = "2025-02-28T10:15:52.522Z" },
    { url = "https://files.pythonhosted.org/packages/11/ae/d404a2ab8e61ddf6342e09cc6b7f7846cce6b243e45c2007dbe0ca928a5d/ruff-0.9.9-py3-none-manylinux_2_17_aarch64.manylinux2014_aarch64.whl", hash = "sha256:3aa0f6b75082c9be1ec5a1db78c6d4b02e2375c3068438241dc19c7c306cc61a", size = 10336264, upload-time = "2025-02-28T10:15:56.9Z" },
    { url = "https://files.pythonhosted.org/packages/6a/4e/7c268aa7d84cd709fb6f046b8972313142cffb40dfff1d2515c5e6288d54/ruff-0.9.9-py3-none-manylinux_2_17_armv7l.manylinux2014_armv7l.whl", hash = "sha256:584cc66e89fb5f80f84b05133dd677a17cdd86901d6479712c96597a3f28e7fe", size = 9908774, upload-time = "2025-02-28T10:15:59.612Z" },
    { url = "https://files.pythonhosted.org/packages/cc/26/c618a878367ef1b76270fd027ca93692657d3f6122b84ba48911ef5f2edc/ruff-0.9.9-py3-none-manylinux_2_17_i686.manylinux2014_i686.whl", hash = "sha256:abf3369325761a35aba75cd5c55ba1b5eb17d772f12ab168fbfac54be85cf18c", size = 11428127, upload-time = "2025-02-28T10:16:02.94Z" },
    { url = "https://files.pythonhosted.org/packages/d7/9a/c5588a93d9bfed29f565baf193fe802fa676a0c837938137ea6cf0576d8c/ruff-0.9.9-py3-none-manylinux_2_17_ppc64.manylinux2014_ppc64.whl", hash = "sha256:3403a53a32a90ce929aa2f758542aca9234befa133e29f4933dcef28a24317be", size = 12133187, upload-time = "2025-02-28T10:16:05.632Z" },
    { url = "https://files.pythonhosted.org/packages/3e/ff/e7980a7704a60905ed7e156a8d73f604c846d9bd87deda9cabfa6cba073a/ruff-0.9.9-py3-none-manylinux_2_17_ppc64le.manylinux2014_ppc64le.whl", hash = "sha256:18454e7fa4e4d72cffe28a37cf6a73cb2594f81ec9f4eca31a0aaa9ccdfb1590", size = 11602937, upload-time = "2025-02-28T10:16:10.489Z" },
    { url = "https://files.pythonhosted.org/packages/24/78/3690444ad9e3cab5c11abe56554c35f005b51d1d118b429765249095269f/ruff-0.9.9-py3-none-manylinux_2_17_s390x.manylinux2014_s390x.whl", hash = "sha256:0fadfe2c88724c9617339f62319ed40dcdadadf2888d5afb88bf3adee7b35bfb", size = 13771698, upload-time = "2025-02-28T10:16:13.358Z" },
    { url = "https://files.pythonhosted.org/packages/6e/bf/e477c2faf86abe3988e0b5fd22a7f3520e820b2ee335131aca2e16120038/ruff-0.9.9-py3-none-manylinux_2_17_x86_64.manylinux2014_x86_64.whl", hash = "sha256:6df104d08c442a1aabcfd254279b8cc1e2cbf41a605aa3e26610ba1ec4acf0b0", size = 11249026, upload-time = "2025-02-28T10:16:16.154Z" },
    { url = "https://files.pythonhosted.org/packages/f7/82/cdaffd59e5a8cb5b14c408c73d7a555a577cf6645faaf83e52fe99521715/ruff-0.9.9-py3-none-musllinux_1_2_aarch64.whl", hash = "sha256:d7c62939daf5b2a15af48abbd23bea1efdd38c312d6e7c4cedf5a24e03207e17", size = 10220432, upload-time = "2025-02-28T10:16:18.798Z" },
    { url = "https://files.pythonhosted.org/packages/fe/a4/2507d0026225efa5d4412b6e294dfe54725a78652a5c7e29e6bd0fc492f3/ruff-0.9.9-py3-none-musllinux_1_2_armv7l.whl", hash = "sha256:9494ba82a37a4b81b6a798076e4a3251c13243fc37967e998efe4cce58c8a8d1", size = 9874602, upload-time = "2025-02-28T10:16:21.903Z" },
    { url = "https://files.pythonhosted.org/packages/d5/be/f3aab1813846b476c4bcffe052d232244979c3cd99d751c17afb530ca8e4/ruff-0.9.9-py3-none-musllinux_1_2_i686.whl", hash = "sha256:4efd7a96ed6d36ef011ae798bf794c5501a514be369296c672dab7921087fa57", size = 10851212, upload-time = "2025-02-28T10:16:24.793Z" },
    { url = "https://files.pythonhosted.org/packages/8b/45/8e5fd559bea0d2f57c4e12bf197a2fade2fac465aa518284f157dfbca92b/ruff-0.9.9-py3-none-musllinux_1_2_x86_64.whl", hash = "sha256:ab90a7944c5a1296f3ecb08d1cbf8c2da34c7e68114b1271a431a3ad30cb660e", size = 11327490, upload-time = "2025-02-28T10:16:27.654Z" },
    { url = "https://files.pythonhosted.org/packages/42/55/e6c90f13880aeef327746052907e7e930681f26a164fe130ddac28b08269/ruff-0.9.9-py3-none-win32.whl", hash = "sha256:6b4c376d929c25ecd6d87e182a230fa4377b8e5125a4ff52d506ee8c087153c1", size = 10227912, upload-time = "2025-02-28T10:16:31.55Z" },
    { url = "https://files.pythonhosted.org/packages/35/b2/da925693cb82a1208aa34966c0f36cb222baca94e729dd22a587bc22d0f3/ruff-0.9.9-py3-none-win_amd64.whl", hash = "sha256:837982ea24091d4c1700ddb2f63b7070e5baec508e43b01de013dc7eff974ff1", size = 11355632, upload-time = "2025-02-28T10:16:36.144Z" },
    { url = "https://files.pythonhosted.org/packages/31/d8/de873d1c1b020d668d8ec9855d390764cb90cf8f6486c0983da52be8b7b7/ruff-0.9.9-py3-none-win_arm64.whl", hash = "sha256:3ac78f127517209fe6d96ab00f3ba97cafe38718b23b1db3e96d8b2d39e37ddf", size = 10435860, upload-time = "2025-02-28T10:16:39.481Z" },
]

[[package]]
name = "scalecodec"
version = "1.2.11"
source = { registry = "https://pypi.org/simple" }
dependencies = [
    { name = "base58" },
    { name = "more-itertools" },
    { name = "requests" },
]
sdist = { url = "https://files.pythonhosted.org/packages/bc/7c/703893e7a8751318517a3dd8c0c060b2c30ffa33f4ab5dd6a4ed483f7967/scalecodec-1.2.11.tar.gz", hash = "sha256:99a2cdbfccdcaf22bd86b86da55a730a2855514ad2309faef4a4a93ac6cbeb8d", size = 150260, upload-time = "2024-07-05T11:48:46.146Z" }
wheels = [
    { url = "https://files.pythonhosted.org/packages/bb/60/2a903fa9ed3dfc842240da22969a25b16ea213ed3ee25b7ba8ae1cba20c7/scalecodec-1.2.11-py3-none-any.whl", hash = "sha256:d15c94965f617caa25096f83a45f5f73031d05e6ee08d6039969f0a64fc35de1", size = 99164, upload-time = "2024-07-05T11:48:42.777Z" },
]

[[package]]
name = "setuptools"
version = "70.0.0"
source = { registry = "https://pypi.org/simple" }
sdist = { url = "https://files.pythonhosted.org/packages/aa/60/5db2249526c9b453c5bb8b9f6965fcab0ddb7f40ad734420b3b421f7da44/setuptools-70.0.0.tar.gz", hash = "sha256:f211a66637b8fa059bb28183da127d4e86396c991a942b028c6650d4319c3fd0", size = 2265182, upload-time = "2024-05-21T10:28:18.891Z" }
wheels = [
    { url = "https://files.pythonhosted.org/packages/de/88/70c5767a0e43eb4451c2200f07d042a4bcd7639276003a9c54a68cfcc1f8/setuptools-70.0.0-py3-none-any.whl", hash = "sha256:54faa7f2e8d2d11bcd2c07bed282eef1046b5c080d1c32add737d7b5817b1ad4", size = 863432, upload-time = "2024-05-21T10:28:12.781Z" },
]

[[package]]
name = "six"
version = "1.17.0"
source = { registry = "https://pypi.org/simple" }
sdist = { url = "https://files.pythonhosted.org/packages/94/e7/b2c673351809dca68a0e064b6af791aa332cf192da575fd474ed7d6f16a2/six-1.17.0.tar.gz", hash = "sha256:ff70335d468e7eb6ec65b95b99d3a2836546063f63acc5171de367e834932a81", size = 34031, upload-time = "2024-12-04T17:35:28.174Z" }
wheels = [
    { url = "https://files.pythonhosted.org/packages/b7/ce/149a00dd41f10bc29e5921b496af8b574d8413afcd5e30dfa0ed46c2cc5e/six-1.17.0-py2.py3-none-any.whl", hash = "sha256:4721f391ed90541fddacab5acf947aa0d3dc7d27b2e1e8eda2be8970586c3274", size = 11050, upload-time = "2024-12-04T17:35:26.475Z" },
]

[[package]]
name = "sniffio"
version = "1.3.1"
source = { registry = "https://pypi.org/simple" }
sdist = { url = "https://files.pythonhosted.org/packages/a2/87/a6771e1546d97e7e041b6ae58d80074f81b7d5121207425c964ddf5cfdbd/sniffio-1.3.1.tar.gz", hash = "sha256:f4324edc670a0f49750a81b895f35c3adb843cca46f0530f79fc1babb23789dc", size = 20372, upload-time = "2024-02-25T23:20:04.057Z" }
wheels = [
    { url = "https://files.pythonhosted.org/packages/e9/44/75a9c9421471a6c4805dbf2356f7c181a29c1879239abab1ea2cc8f38b40/sniffio-1.3.1-py3-none-any.whl", hash = "sha256:2f6da418d1f1e0fddd844478f41680e794e6051915791a034ff65e5f100525a2", size = 10235, upload-time = "2024-02-25T23:20:01.196Z" },
]

[[package]]
name = "sqlparse"
version = "0.5.3"
source = { registry = "https://pypi.org/simple" }
sdist = { url = "https://files.pythonhosted.org/packages/e5/40/edede8dd6977b0d3da179a342c198ed100dd2aba4be081861ee5911e4da4/sqlparse-0.5.3.tar.gz", hash = "sha256:09f67787f56a0b16ecdbde1bfc7f5d9c3371ca683cfeaa8e6ff60b4807ec9272", size = 84999, upload-time = "2024-12-10T12:05:30.728Z" }
wheels = [
    { url = "https://files.pythonhosted.org/packages/a9/5c/bfd6bd0bf979426d405cc6e71eceb8701b148b16c21d2dc3c261efc61c7b/sqlparse-0.5.3-py3-none-any.whl", hash = "sha256:cf2196ed3418f3ba5de6af7e82c694a9fbdbfecccdfc72e281548517081f16ca", size = 44415, upload-time = "2024-12-10T12:05:27.824Z" },
]

[[package]]
name = "starlette"
version = "0.37.2"
source = { registry = "https://pypi.org/simple" }
dependencies = [
    { name = "anyio" },
]
sdist = { url = "https://files.pythonhosted.org/packages/61/b5/6bceb93ff20bd7ca36e6f7c540581abb18f53130fabb30ba526e26fd819b/starlette-0.37.2.tar.gz", hash = "sha256:9af890290133b79fc3db55474ade20f6220a364a0402e0b556e7cd5e1e093823", size = 2843736, upload-time = "2024-03-05T16:16:54.267Z" }
wheels = [
    { url = "https://files.pythonhosted.org/packages/fd/18/31fa32ed6c68ba66220204ef0be798c349d0a20c1901f9d4a794e08c76d8/starlette-0.37.2-py3-none-any.whl", hash = "sha256:6fe59f29268538e5d0d182f2791a479a0c64638e6935d1c6989e63fb2699c6ee", size = 71908, upload-time = "2024-03-05T16:16:50.957Z" },
]

[[package]]
name = "tenacity"
version = "9.0.0"
source = { registry = "https://pypi.org/simple" }
sdist = { url = "https://files.pythonhosted.org/packages/cd/94/91fccdb4b8110642462e653d5dcb27e7b674742ad68efd146367da7bdb10/tenacity-9.0.0.tar.gz", hash = "sha256:807f37ca97d62aa361264d497b0e31e92b8027044942bfa756160d908320d73b", size = 47421, upload-time = "2024-07-29T12:12:27.547Z" }
wheels = [
    { url = "https://files.pythonhosted.org/packages/b6/cb/b86984bed139586d01532a587464b5805f12e397594f19f931c4c2fbfa61/tenacity-9.0.0-py3-none-any.whl", hash = "sha256:93de0c98785b27fcf659856aa9f54bfbd399e29969b0621bc7f762bd441b4539", size = 28169, upload-time = "2024-07-29T12:12:25.825Z" },
]

[[package]]
name = "toml"
version = "0.10.0"
source = { registry = "https://pypi.org/simple" }
sdist = { url = "https://files.pythonhosted.org/packages/b9/19/5cbd78eac8b1783671c40e34bb0fa83133a06d340a38b55c645076d40094/toml-0.10.0.tar.gz", hash = "sha256:229f81c57791a41d65e399fc06bf0848bab550a9dfd5ed66df18ce5f05e73d5c", size = 16719, upload-time = "2018-10-04T02:36:43.524Z" }
wheels = [
    { url = "https://files.pythonhosted.org/packages/a2/12/ced7105d2de62fa7c8fb5fce92cc4ce66b57c95fb875e9318dba7f8c5db0/toml-0.10.0-py2.py3-none-any.whl", hash = "sha256:235682dd292d5899d361a811df37e04a8828a5b1da3115886b73cf81ebc9100e", size = 25796, upload-time = "2018-10-04T02:36:40.681Z" },
]

[[package]]
name = "towncrier"
version = "23.11.0"
source = { registry = "https://pypi.org/simple" }
dependencies = [
    { name = "click" },
    { name = "incremental" },
    { name = "jinja2" },
]
sdist = { url = "https://files.pythonhosted.org/packages/e0/43/bb5161b32c538a099e1e1a8b79eedd4556dca925facc3b11e0ea7ab96d40/towncrier-23.11.0.tar.gz", hash = "sha256:13937c247e3f8ae20ac44d895cf5f96a60ad46cfdcc1671759530d7837d9ee5d", size = 51483, upload-time = "2023-11-08T14:27:30.402Z" }
wheels = [
    { url = "https://files.pythonhosted.org/packages/36/5a/6546c8ea2bee64c9e9552e06fdb31118a4f23a12aa161581b5fefd070152/towncrier-23.11.0-py3-none-any.whl", hash = "sha256:2e519ca619426d189e3c98c99558fe8be50c9ced13ea1fc20a4a353a95d2ded7", size = 49327, upload-time = "2023-11-08T14:27:28.45Z" },
]

[[package]]
name = "tqdm"
version = "4.67.1"
source = { registry = "https://pypi.org/simple" }
dependencies = [
    { name = "colorama", marker = "sys_platform == 'win32'" },
]
sdist = { url = "https://files.pythonhosted.org/packages/a8/4b/29b4ef32e036bb34e4ab51796dd745cdba7ed47ad142a9f4a1eb8e0c744d/tqdm-4.67.1.tar.gz", hash = "sha256:f8aef9c52c08c13a65f30ea34f4e5aac3fd1a34959879d7e59e63027286627f2", size = 169737, upload-time = "2024-11-24T20:12:22.481Z" }
wheels = [
    { url = "https://files.pythonhosted.org/packages/d0/30/dc54f88dd4a2b5dc8a0279bdd7270e735851848b762aeb1c1184ed1f6b14/tqdm-4.67.1-py3-none-any.whl", hash = "sha256:26445eca388f82e72884e0d580d5464cd801a3ea01e63e5601bdff9ba6a48de2", size = 78540, upload-time = "2024-11-24T20:12:19.698Z" },
]

[[package]]
name = "types-freezegun"
version = "1.1.10"
source = { registry = "https://pypi.org/simple" }
sdist = { url = "https://files.pythonhosted.org/packages/31/0d/2a0485b7f693437570da1b005cbc06748252d24a5a24e521a0bcf4f8912e/types-freezegun-1.1.10.tar.gz", hash = "sha256:cb3a2d2eee950eacbaac0673ab50499823365ceb8c655babb1544a41446409ec", size = 2861, upload-time = "2022-06-09T09:19:19.568Z" }
wheels = [
    { url = "https://files.pythonhosted.org/packages/96/48/3380ecdafe5646f4e9e31814297073aeb6929c474212377189cbee228b50/types_freezegun-1.1.10-py3-none-any.whl", hash = "sha256:fadebe72213e0674036153366205038e1f95c8ca96deb4ef9b71ddc15413543e", size = 2904, upload-time = "2022-06-09T09:19:17.892Z" },
]

[[package]]
name = "types-python-dateutil"
version = "2.9.0.20241206"
source = { registry = "https://pypi.org/simple" }
sdist = { url = "https://files.pythonhosted.org/packages/a9/60/47d92293d9bc521cd2301e423a358abfac0ad409b3a1606d8fbae1321961/types_python_dateutil-2.9.0.20241206.tar.gz", hash = "sha256:18f493414c26ffba692a72369fea7a154c502646301ebfe3d56a04b3767284cb", size = 13802, upload-time = "2024-12-06T02:56:41.019Z" }
wheels = [
    { url = "https://files.pythonhosted.org/packages/0f/b3/ca41df24db5eb99b00d97f89d7674a90cb6b3134c52fb8121b6d8d30f15c/types_python_dateutil-2.9.0.20241206-py3-none-any.whl", hash = "sha256:e248a4bc70a486d3e3ec84d0dc30eec3a5f979d6e7ee4123ae043eedbb987f53", size = 14384, upload-time = "2024-12-06T02:56:39.412Z" },
]

[[package]]
name = "types-pyyaml"
version = "6.0.12.20241230"
source = { registry = "https://pypi.org/simple" }
sdist = { url = "https://files.pythonhosted.org/packages/9a/f9/4d566925bcf9396136c0a2e5dc7e230ff08d86fa011a69888dd184469d80/types_pyyaml-6.0.12.20241230.tar.gz", hash = "sha256:7f07622dbd34bb9c8b264fe860a17e0efcad00d50b5f27e93984909d9363498c", size = 17078, upload-time = "2024-12-30T02:44:38.168Z" }
wheels = [
    { url = "https://files.pythonhosted.org/packages/e8/c1/48474fbead512b70ccdb4f81ba5eb4a58f69d100ba19f17c92c0c4f50ae6/types_PyYAML-6.0.12.20241230-py3-none-any.whl", hash = "sha256:fa4d32565219b68e6dee5f67534c722e53c00d1cfc09c435ef04d7353e1e96e6", size = 20029, upload-time = "2024-12-30T02:44:36.162Z" },
]

[[package]]
name = "types-requests"
version = "2.32.0.20250301"
source = { registry = "https://pypi.org/simple" }
dependencies = [
    { name = "urllib3" },
]
sdist = { url = "https://files.pythonhosted.org/packages/87/88/365d6b46f1088ddeccbc89c26190c3180088ef6e7c8d162fc619496aab96/types_requests-2.32.0.20250301.tar.gz", hash = "sha256:3d909dc4eaab159c0d964ebe8bfa326a7afb4578d8706408d417e17d61b0c500", size = 22977, upload-time = "2025-03-01T02:51:59.759Z" }
wheels = [
    { url = "https://files.pythonhosted.org/packages/b9/c2/e44564e8995dbc1738c2acacb8009d59c8cb19327da95a1b5c5d9cb68364/types_requests-2.32.0.20250301-py3-none-any.whl", hash = "sha256:0003e0124e2cbefefb88222ff822b48616af40c74df83350f599a650c8de483b", size = 20671, upload-time = "2025-03-01T02:51:58.246Z" },
]

[[package]]
name = "typing-extensions"
version = "4.12.2"
source = { registry = "https://pypi.org/simple" }
sdist = { url = "https://files.pythonhosted.org/packages/df/db/f35a00659bc03fec321ba8bce9420de607a1d37f8342eee1863174c69557/typing_extensions-4.12.2.tar.gz", hash = "sha256:1a7ead55c7e559dd4dee8856e3a88b41225abfe1ce8df57b7c13915fe121ffb8", size = 85321, upload-time = "2024-06-07T18:52:15.995Z" }
wheels = [
    { url = "https://files.pythonhosted.org/packages/26/9f/ad63fc0248c5379346306f8668cda6e2e2e9c95e01216d2b8ffd9ff037d0/typing_extensions-4.12.2-py3-none-any.whl", hash = "sha256:04e5ca0351e0f3f85c6853954072df659d0d13fac324d0072316b67d7794700d", size = 37438, upload-time = "2024-06-07T18:52:13.582Z" },
]

[[package]]
name = "tzdata"
version = "2025.1"
source = { registry = "https://pypi.org/simple" }
sdist = { url = "https://files.pythonhosted.org/packages/43/0f/fa4723f22942480be4ca9527bbde8d43f6c3f2fe8412f00e7f5f6746bc8b/tzdata-2025.1.tar.gz", hash = "sha256:24894909e88cdb28bd1636c6887801df64cb485bd593f2fd83ef29075a81d694", size = 194950, upload-time = "2025-01-21T19:49:38.686Z" }
wheels = [
    { url = "https://files.pythonhosted.org/packages/0f/dd/84f10e23edd882c6f968c21c2434fe67bd4a528967067515feca9e611e5e/tzdata-2025.1-py2.py3-none-any.whl", hash = "sha256:7e127113816800496f027041c570f50bcd464a020098a3b6b199517772303639", size = 346762, upload-time = "2025-01-21T19:49:37.187Z" },
]

[[package]]
name = "urllib3"
version = "2.3.0"
source = { registry = "https://pypi.org/simple" }
sdist = { url = "https://files.pythonhosted.org/packages/aa/63/e53da845320b757bf29ef6a9062f5c669fe997973f966045cb019c3f4b66/urllib3-2.3.0.tar.gz", hash = "sha256:f8c5449b3cf0861679ce7e0503c7b44b5ec981bec0d1d3795a07f1ba96f0204d", size = 307268, upload-time = "2024-12-22T07:47:30.032Z" }
wheels = [
    { url = "https://files.pythonhosted.org/packages/c8/19/4ec628951a74043532ca2cf5d97b7b14863931476d117c471e8e2b1eb39f/urllib3-2.3.0-py3-none-any.whl", hash = "sha256:1cee9ad369867bfdbbb48b7dd50374c0967a0bb7710050facf0dd6911440e3df", size = 128369, upload-time = "2024-12-22T07:47:28.074Z" },
]

[[package]]
name = "uvicorn"
version = "0.34.0"
source = { registry = "https://pypi.org/simple" }
dependencies = [
    { name = "click" },
    { name = "h11" },
]
sdist = { url = "https://files.pythonhosted.org/packages/4b/4d/938bd85e5bf2edeec766267a5015ad969730bb91e31b44021dfe8b22df6c/uvicorn-0.34.0.tar.gz", hash = "sha256:404051050cd7e905de2c9a7e61790943440b3416f49cb409f965d9dcd0fa73e9", size = 76568, upload-time = "2024-12-15T13:33:30.42Z" }
wheels = [
    { url = "https://files.pythonhosted.org/packages/61/14/33a3a1352cfa71812a3a21e8c9bfb83f60b0011f5e36f2b1399d51928209/uvicorn-0.34.0-py3-none-any.whl", hash = "sha256:023dc038422502fa28a09c7a30bf2b6991512da7dcdb8fd35fe57cfc154126f4", size = 62315, upload-time = "2024-12-15T13:33:27.467Z" },
]

[[package]]
name = "vine"
version = "5.1.0"
source = { registry = "https://pypi.org/simple" }
sdist = { url = "https://files.pythonhosted.org/packages/bd/e4/d07b5f29d283596b9727dd5275ccbceb63c44a1a82aa9e4bfd20426762ac/vine-5.1.0.tar.gz", hash = "sha256:8b62e981d35c41049211cf62a0a1242d8c1ee9bd15bb196ce38aefd6799e61e0", size = 48980, upload-time = "2023-11-05T08:46:53.857Z" }
wheels = [
    { url = "https://files.pythonhosted.org/packages/03/ff/7c0c86c43b3cbb927e0ccc0255cb4057ceba4799cd44ae95174ce8e8b5b2/vine-5.1.0-py3-none-any.whl", hash = "sha256:40fdf3c48b2cfe1c38a49e9ae2da6fda88e4794c810050a728bd7413811fb1dc", size = 9636, upload-time = "2023-11-05T08:46:51.205Z" },
]

[[package]]
name = "virtualenv"
version = "20.29.3"
source = { registry = "https://pypi.org/simple" }
dependencies = [
    { name = "distlib" },
    { name = "filelock" },
    { name = "platformdirs" },
]
sdist = { url = "https://files.pythonhosted.org/packages/c7/9c/57d19fa093bcf5ac61a48087dd44d00655f85421d1aa9722f8befbf3f40a/virtualenv-20.29.3.tar.gz", hash = "sha256:95e39403fcf3940ac45bc717597dba16110b74506131845d9b687d5e73d947ac", size = 4320280, upload-time = "2025-03-06T19:54:19.055Z" }
wheels = [
    { url = "https://files.pythonhosted.org/packages/c2/eb/c6db6e3001d58c6a9e67c74bb7b4206767caa3ccc28c6b9eaf4c23fb4e34/virtualenv-20.29.3-py3-none-any.whl", hash = "sha256:3e3d00f5807e83b234dfb6122bf37cfadf4be216c53a49ac059d02414f819170", size = 4301458, upload-time = "2025-03-06T19:54:16.923Z" },
]

[[package]]
name = "wcwidth"
version = "0.2.13"
source = { registry = "https://pypi.org/simple" }
sdist = { url = "https://files.pythonhosted.org/packages/6c/63/53559446a878410fc5a5974feb13d31d78d752eb18aeba59c7fef1af7598/wcwidth-0.2.13.tar.gz", hash = "sha256:72ea0c06399eb286d978fdedb6923a9eb47e1c486ce63e9b4e64fc18303972b5", size = 101301, upload-time = "2024-01-06T02:10:57.829Z" }
wheels = [
    { url = "https://files.pythonhosted.org/packages/fd/84/fd2ba7aafacbad3c4201d395674fc6348826569da3c0937e75505ead3528/wcwidth-0.2.13-py2.py3-none-any.whl", hash = "sha256:3da69048e4540d84af32131829ff948f1e022c1c6bdb8d6102117aac784f6859", size = 34166, upload-time = "2024-01-06T02:10:55.763Z" },
]

[[package]]
name = "websockets"
version = "14.2"
source = { registry = "https://pypi.org/simple" }
sdist = { url = "https://files.pythonhosted.org/packages/94/54/8359678c726243d19fae38ca14a334e740782336c9f19700858c4eb64a1e/websockets-14.2.tar.gz", hash = "sha256:5059ed9c54945efb321f097084b4c7e52c246f2c869815876a69d1efc4ad6eb5", size = 164394, upload-time = "2025-01-19T21:00:56.431Z" }
wheels = [
    { url = "https://files.pythonhosted.org/packages/15/b6/504695fb9a33df0ca56d157f5985660b5fc5b4bf8c78f121578d2d653392/websockets-14.2-cp311-cp311-macosx_10_9_universal2.whl", hash = "sha256:3bdc8c692c866ce5fefcaf07d2b55c91d6922ac397e031ef9b774e5b9ea42166", size = 163088, upload-time = "2025-01-19T20:59:06.435Z" },
    { url = "https://files.pythonhosted.org/packages/81/26/ebfb8f6abe963c795122439c6433c4ae1e061aaedfc7eff32d09394afbae/websockets-14.2-cp311-cp311-macosx_10_9_x86_64.whl", hash = "sha256:c93215fac5dadc63e51bcc6dceca72e72267c11def401d6668622b47675b097f", size = 160745, upload-time = "2025-01-19T20:59:09.109Z" },
    { url = "https://files.pythonhosted.org/packages/a1/c6/1435ad6f6dcbff80bb95e8986704c3174da8866ddb751184046f5c139ef6/websockets-14.2-cp311-cp311-macosx_11_0_arm64.whl", hash = "sha256:1c9b6535c0e2cf8a6bf938064fb754aaceb1e6a4a51a80d884cd5db569886910", size = 160995, upload-time = "2025-01-19T20:59:12.816Z" },
    { url = "https://files.pythonhosted.org/packages/96/63/900c27cfe8be1a1f2433fc77cd46771cf26ba57e6bdc7cf9e63644a61863/websockets-14.2-cp311-cp311-manylinux_2_17_aarch64.manylinux2014_aarch64.whl", hash = "sha256:0a52a6d7cf6938e04e9dceb949d35fbdf58ac14deea26e685ab6368e73744e4c", size = 170543, upload-time = "2025-01-19T20:59:15.026Z" },
    { url = "https://files.pythonhosted.org/packages/00/8b/bec2bdba92af0762d42d4410593c1d7d28e9bfd952c97a3729df603dc6ea/websockets-14.2-cp311-cp311-manylinux_2_5_i686.manylinux1_i686.manylinux_2_17_i686.manylinux2014_i686.whl", hash = "sha256:9f05702e93203a6ff5226e21d9b40c037761b2cfb637187c9802c10f58e40473", size = 169546, upload-time = "2025-01-19T20:59:17.156Z" },
    { url = "https://files.pythonhosted.org/packages/6b/a9/37531cb5b994f12a57dec3da2200ef7aadffef82d888a4c29a0d781568e4/websockets-14.2-cp311-cp311-manylinux_2_5_x86_64.manylinux1_x86_64.manylinux_2_17_x86_64.manylinux2014_x86_64.whl", hash = "sha256:22441c81a6748a53bfcb98951d58d1af0661ab47a536af08920d129b4d1c3473", size = 169911, upload-time = "2025-01-19T20:59:18.623Z" },
    { url = "https://files.pythonhosted.org/packages/60/d5/a6eadba2ed9f7e65d677fec539ab14a9b83de2b484ab5fe15d3d6d208c28/websockets-14.2-cp311-cp311-musllinux_1_2_aarch64.whl", hash = "sha256:efd9b868d78b194790e6236d9cbc46d68aba4b75b22497eb4ab64fa640c3af56", size = 170183, upload-time = "2025-01-19T20:59:20.743Z" },
    { url = "https://files.pythonhosted.org/packages/76/57/a338ccb00d1df881c1d1ee1f2a20c9c1b5b29b51e9e0191ee515d254fea6/websockets-14.2-cp311-cp311-musllinux_1_2_i686.whl", hash = "sha256:1a5a20d5843886d34ff8c57424cc65a1deda4375729cbca4cb6b3353f3ce4142", size = 169623, upload-time = "2025-01-19T20:59:22.286Z" },
    { url = "https://files.pythonhosted.org/packages/64/22/e5f7c33db0cb2c1d03b79fd60d189a1da044e2661f5fd01d629451e1db89/websockets-14.2-cp311-cp311-musllinux_1_2_x86_64.whl", hash = "sha256:34277a29f5303d54ec6468fb525d99c99938607bc96b8d72d675dee2b9f5bf1d", size = 169583, upload-time = "2025-01-19T20:59:23.656Z" },
    { url = "https://files.pythonhosted.org/packages/aa/2e/2b4662237060063a22e5fc40d46300a07142afe30302b634b4eebd717c07/websockets-14.2-cp311-cp311-win32.whl", hash = "sha256:02687db35dbc7d25fd541a602b5f8e451a238ffa033030b172ff86a93cb5dc2a", size = 163969, upload-time = "2025-01-19T20:59:26.004Z" },
    { url = "https://files.pythonhosted.org/packages/94/a5/0cda64e1851e73fc1ecdae6f42487babb06e55cb2f0dc8904b81d8ef6857/websockets-14.2-cp311-cp311-win_amd64.whl", hash = "sha256:862e9967b46c07d4dcd2532e9e8e3c2825e004ffbf91a5ef9dde519ee2effb0b", size = 164408, upload-time = "2025-01-19T20:59:28.105Z" },
    { url = "https://files.pythonhosted.org/packages/7b/c8/d529f8a32ce40d98309f4470780631e971a5a842b60aec864833b3615786/websockets-14.2-py3-none-any.whl", hash = "sha256:7a6ceec4ea84469f15cf15807a747e9efe57e369c384fa86e022b3bea679b79b", size = 157416, upload-time = "2025-01-19T21:00:54.843Z" },
]

[[package]]
name = "wheel"
version = "0.45.1"
source = { registry = "https://pypi.org/simple" }
sdist = { url = "https://files.pythonhosted.org/packages/8a/98/2d9906746cdc6a6ef809ae6338005b3f21bb568bea3165cfc6a243fdc25c/wheel-0.45.1.tar.gz", hash = "sha256:661e1abd9198507b1409a20c02106d9670b2576e916d58f520316666abca6729", size = 107545, upload-time = "2024-11-23T00:18:23.513Z" }
wheels = [
    { url = "https://files.pythonhosted.org/packages/0b/2c/87f3254fd8ffd29e4c02732eee68a83a1d3c346ae39bc6822dcbcb697f2b/wheel-0.45.1-py3-none-any.whl", hash = "sha256:708e7481cc80179af0e556bbf0cc00b8444c7321e2700b8d8580231d13017248", size = 72494, upload-time = "2024-11-23T00:18:21.207Z" },
]

[[package]]
name = "xxhash"
version = "3.5.0"
source = { registry = "https://pypi.org/simple" }
sdist = { url = "https://files.pythonhosted.org/packages/00/5e/d6e5258d69df8b4ed8c83b6664f2b47d30d2dec551a29ad72a6c69eafd31/xxhash-3.5.0.tar.gz", hash = "sha256:84f2caddf951c9cbf8dc2e22a89d4ccf5d86391ac6418fe81e3c67d0cf60b45f", size = 84241, upload-time = "2024-08-17T09:20:38.972Z" }
wheels = [
    { url = "https://files.pythonhosted.org/packages/b8/c7/afed0f131fbda960ff15eee7f304fa0eeb2d58770fade99897984852ef23/xxhash-3.5.0-cp311-cp311-macosx_10_9_x86_64.whl", hash = "sha256:02c2e816896dc6f85922ced60097bcf6f008dedfc5073dcba32f9c8dd786f3c1", size = 31969, upload-time = "2024-08-17T09:18:00.852Z" },
    { url = "https://files.pythonhosted.org/packages/8c/0c/7c3bc6d87e5235672fcc2fb42fd5ad79fe1033925f71bf549ee068c7d1ca/xxhash-3.5.0-cp311-cp311-macosx_11_0_arm64.whl", hash = "sha256:6027dcd885e21581e46d3c7f682cfb2b870942feeed58a21c29583512c3f09f8", size = 30800, upload-time = "2024-08-17T09:18:01.863Z" },
    { url = "https://files.pythonhosted.org/packages/04/9e/01067981d98069eec1c20201f8c145367698e9056f8bc295346e4ea32dd1/xxhash-3.5.0-cp311-cp311-manylinux_2_17_aarch64.manylinux2014_aarch64.whl", hash = "sha256:1308fa542bbdbf2fa85e9e66b1077eea3a88bef38ee8a06270b4298a7a62a166", size = 221566, upload-time = "2024-08-17T09:18:03.461Z" },
    { url = "https://files.pythonhosted.org/packages/d4/09/d4996de4059c3ce5342b6e1e6a77c9d6c91acce31f6ed979891872dd162b/xxhash-3.5.0-cp311-cp311-manylinux_2_17_ppc64le.manylinux2014_ppc64le.whl", hash = "sha256:c28b2fdcee797e1c1961cd3bcd3d545cab22ad202c846235197935e1df2f8ef7", size = 201214, upload-time = "2024-08-17T09:18:05.616Z" },
    { url = "https://files.pythonhosted.org/packages/62/f5/6d2dc9f8d55a7ce0f5e7bfef916e67536f01b85d32a9fbf137d4cadbee38/xxhash-3.5.0-cp311-cp311-manylinux_2_17_s390x.manylinux2014_s390x.whl", hash = "sha256:924361811732ddad75ff23e90efd9ccfda4f664132feecb90895bade6a1b4623", size = 429433, upload-time = "2024-08-17T09:18:06.957Z" },
    { url = "https://files.pythonhosted.org/packages/d9/72/9256303f10e41ab004799a4aa74b80b3c5977d6383ae4550548b24bd1971/xxhash-3.5.0-cp311-cp311-manylinux_2_17_x86_64.manylinux2014_x86_64.whl", hash = "sha256:89997aa1c4b6a5b1e5b588979d1da048a3c6f15e55c11d117a56b75c84531f5a", size = 194822, upload-time = "2024-08-17T09:18:08.331Z" },
    { url = "https://files.pythonhosted.org/packages/34/92/1a3a29acd08248a34b0e6a94f4e0ed9b8379a4ff471f1668e4dce7bdbaa8/xxhash-3.5.0-cp311-cp311-manylinux_2_5_i686.manylinux1_i686.manylinux_2_17_i686.manylinux2014_i686.whl", hash = "sha256:685c4f4e8c59837de103344eb1c8a3851f670309eb5c361f746805c5471b8c88", size = 208538, upload-time = "2024-08-17T09:18:10.332Z" },
    { url = "https://files.pythonhosted.org/packages/53/ad/7fa1a109663366de42f724a1cdb8e796a260dbac45047bce153bc1e18abf/xxhash-3.5.0-cp311-cp311-musllinux_1_2_aarch64.whl", hash = "sha256:dbd2ecfbfee70bc1a4acb7461fa6af7748ec2ab08ac0fa298f281c51518f982c", size = 216953, upload-time = "2024-08-17T09:18:11.707Z" },
    { url = "https://files.pythonhosted.org/packages/35/02/137300e24203bf2b2a49b48ce898ecce6fd01789c0fcd9c686c0a002d129/xxhash-3.5.0-cp311-cp311-musllinux_1_2_i686.whl", hash = "sha256:25b5a51dc3dfb20a10833c8eee25903fd2e14059e9afcd329c9da20609a307b2", size = 203594, upload-time = "2024-08-17T09:18:13.799Z" },
    { url = "https://files.pythonhosted.org/packages/23/03/aeceb273933d7eee248c4322b98b8e971f06cc3880e5f7602c94e5578af5/xxhash-3.5.0-cp311-cp311-musllinux_1_2_ppc64le.whl", hash = "sha256:a8fb786fb754ef6ff8c120cb96629fb518f8eb5a61a16aac3a979a9dbd40a084", size = 210971, upload-time = "2024-08-17T09:18:15.824Z" },
    { url = "https://files.pythonhosted.org/packages/e3/64/ed82ec09489474cbb35c716b189ddc1521d8b3de12b1b5ab41ce7f70253c/xxhash-3.5.0-cp311-cp311-musllinux_1_2_s390x.whl", hash = "sha256:a905ad00ad1e1c34fe4e9d7c1d949ab09c6fa90c919860c1534ff479f40fd12d", size = 415050, upload-time = "2024-08-17T09:18:17.142Z" },
    { url = "https://files.pythonhosted.org/packages/71/43/6db4c02dcb488ad4e03bc86d70506c3d40a384ee73c9b5c93338eb1f3c23/xxhash-3.5.0-cp311-cp311-musllinux_1_2_x86_64.whl", hash = "sha256:963be41bcd49f53af6d795f65c0da9b4cc518c0dd9c47145c98f61cb464f4839", size = 192216, upload-time = "2024-08-17T09:18:18.779Z" },
    { url = "https://files.pythonhosted.org/packages/22/6d/db4abec29e7a567455344433d095fdb39c97db6955bb4a2c432e486b4d28/xxhash-3.5.0-cp311-cp311-win32.whl", hash = "sha256:109b436096d0a2dd039c355fa3414160ec4d843dfecc64a14077332a00aeb7da", size = 30120, upload-time = "2024-08-17T09:18:20.009Z" },
    { url = "https://files.pythonhosted.org/packages/52/1c/fa3b61c0cf03e1da4767213672efe186b1dfa4fc901a4a694fb184a513d1/xxhash-3.5.0-cp311-cp311-win_amd64.whl", hash = "sha256:b702f806693201ad6c0a05ddbbe4c8f359626d0b3305f766077d51388a6bac58", size = 30003, upload-time = "2024-08-17T09:18:21.052Z" },
    { url = "https://files.pythonhosted.org/packages/6b/8e/9e6fc572acf6e1cc7ccb01973c213f895cb8668a9d4c2b58a99350da14b7/xxhash-3.5.0-cp311-cp311-win_arm64.whl", hash = "sha256:c4dcb4120d0cc3cc448624147dba64e9021b278c63e34a38789b688fd0da9bf3", size = 26777, upload-time = "2024-08-17T09:18:22.809Z" },
]

[[package]]
name = "yarl"
version = "1.18.3"
source = { registry = "https://pypi.org/simple" }
dependencies = [
    { name = "idna" },
    { name = "multidict" },
    { name = "propcache" },
]
sdist = { url = "https://files.pythonhosted.org/packages/b7/9d/4b94a8e6d2b51b599516a5cb88e5bc99b4d8d4583e468057eaa29d5f0918/yarl-1.18.3.tar.gz", hash = "sha256:ac1801c45cbf77b6c99242eeff4fffb5e4e73a800b5c4ad4fc0be5def634d2e1", size = 181062, upload-time = "2024-12-01T20:35:23.292Z" }
wheels = [
    { url = "https://files.pythonhosted.org/packages/40/93/282b5f4898d8e8efaf0790ba6d10e2245d2c9f30e199d1a85cae9356098c/yarl-1.18.3-cp311-cp311-macosx_10_9_universal2.whl", hash = "sha256:8503ad47387b8ebd39cbbbdf0bf113e17330ffd339ba1144074da24c545f0069", size = 141555, upload-time = "2024-12-01T20:33:08.819Z" },
    { url = "https://files.pythonhosted.org/packages/6d/9c/0a49af78df099c283ca3444560f10718fadb8a18dc8b3edf8c7bd9fd7d89/yarl-1.18.3-cp311-cp311-macosx_10_9_x86_64.whl", hash = "sha256:02ddb6756f8f4517a2d5e99d8b2f272488e18dd0bfbc802f31c16c6c20f22193", size = 94351, upload-time = "2024-12-01T20:33:10.609Z" },
    { url = "https://files.pythonhosted.org/packages/5a/a1/205ab51e148fdcedad189ca8dd587794c6f119882437d04c33c01a75dece/yarl-1.18.3-cp311-cp311-macosx_11_0_arm64.whl", hash = "sha256:67a283dd2882ac98cc6318384f565bffc751ab564605959df4752d42483ad889", size = 92286, upload-time = "2024-12-01T20:33:12.322Z" },
    { url = "https://files.pythonhosted.org/packages/ed/fe/88b690b30f3f59275fb674f5f93ddd4a3ae796c2b62e5bb9ece8a4914b83/yarl-1.18.3-cp311-cp311-manylinux_2_17_aarch64.manylinux2014_aarch64.whl", hash = "sha256:d980e0325b6eddc81331d3f4551e2a333999fb176fd153e075c6d1c2530aa8a8", size = 340649, upload-time = "2024-12-01T20:33:13.842Z" },
    { url = "https://files.pythonhosted.org/packages/07/eb/3b65499b568e01f36e847cebdc8d7ccb51fff716dbda1ae83c3cbb8ca1c9/yarl-1.18.3-cp311-cp311-manylinux_2_17_ppc64le.manylinux2014_ppc64le.whl", hash = "sha256:b643562c12680b01e17239be267bc306bbc6aac1f34f6444d1bded0c5ce438ca", size = 356623, upload-time = "2024-12-01T20:33:15.535Z" },
    { url = "https://files.pythonhosted.org/packages/33/46/f559dc184280b745fc76ec6b1954de2c55595f0ec0a7614238b9ebf69618/yarl-1.18.3-cp311-cp311-manylinux_2_17_s390x.manylinux2014_s390x.whl", hash = "sha256:c017a3b6df3a1bd45b9fa49a0f54005e53fbcad16633870104b66fa1a30a29d8", size = 354007, upload-time = "2024-12-01T20:33:17.518Z" },
    { url = "https://files.pythonhosted.org/packages/af/ba/1865d85212351ad160f19fb99808acf23aab9a0f8ff31c8c9f1b4d671fc9/yarl-1.18.3-cp311-cp311-manylinux_2_17_x86_64.manylinux2014_x86_64.whl", hash = "sha256:75674776d96d7b851b6498f17824ba17849d790a44d282929c42dbb77d4f17ae", size = 344145, upload-time = "2024-12-01T20:33:20.071Z" },
    { url = "https://files.pythonhosted.org/packages/94/cb/5c3e975d77755d7b3d5193e92056b19d83752ea2da7ab394e22260a7b824/yarl-1.18.3-cp311-cp311-manylinux_2_5_i686.manylinux1_i686.manylinux_2_17_i686.manylinux2014_i686.whl", hash = "sha256:ccaa3a4b521b780a7e771cc336a2dba389a0861592bbce09a476190bb0c8b4b3", size = 336133, upload-time = "2024-12-01T20:33:22.515Z" },
    { url = "https://files.pythonhosted.org/packages/19/89/b77d3fd249ab52a5c40859815765d35c91425b6bb82e7427ab2f78f5ff55/yarl-1.18.3-cp311-cp311-musllinux_1_2_aarch64.whl", hash = "sha256:2d06d3005e668744e11ed80812e61efd77d70bb7f03e33c1598c301eea20efbb", size = 347967, upload-time = "2024-12-01T20:33:24.139Z" },
    { url = "https://files.pythonhosted.org/packages/35/bd/f6b7630ba2cc06c319c3235634c582a6ab014d52311e7d7c22f9518189b5/yarl-1.18.3-cp311-cp311-musllinux_1_2_armv7l.whl", hash = "sha256:9d41beda9dc97ca9ab0b9888cb71f7539124bc05df02c0cff6e5acc5a19dcc6e", size = 346397, upload-time = "2024-12-01T20:33:26.205Z" },
    { url = "https://files.pythonhosted.org/packages/18/1a/0b4e367d5a72d1f095318344848e93ea70da728118221f84f1bf6c1e39e7/yarl-1.18.3-cp311-cp311-musllinux_1_2_i686.whl", hash = "sha256:ba23302c0c61a9999784e73809427c9dbedd79f66a13d84ad1b1943802eaaf59", size = 350206, upload-time = "2024-12-01T20:33:27.83Z" },
    { url = "https://files.pythonhosted.org/packages/b5/cf/320fff4367341fb77809a2d8d7fe75b5d323a8e1b35710aafe41fdbf327b/yarl-1.18.3-cp311-cp311-musllinux_1_2_ppc64le.whl", hash = "sha256:6748dbf9bfa5ba1afcc7556b71cda0d7ce5f24768043a02a58846e4a443d808d", size = 362089, upload-time = "2024-12-01T20:33:29.565Z" },
    { url = "https://files.pythonhosted.org/packages/57/cf/aadba261d8b920253204085268bad5e8cdd86b50162fcb1b10c10834885a/yarl-1.18.3-cp311-cp311-musllinux_1_2_s390x.whl", hash = "sha256:0b0cad37311123211dc91eadcb322ef4d4a66008d3e1bdc404808992260e1a0e", size = 366267, upload-time = "2024-12-01T20:33:31.449Z" },
    { url = "https://files.pythonhosted.org/packages/54/58/fb4cadd81acdee6dafe14abeb258f876e4dd410518099ae9a35c88d8097c/yarl-1.18.3-cp311-cp311-musllinux_1_2_x86_64.whl", hash = "sha256:0fb2171a4486bb075316ee754c6d8382ea6eb8b399d4ec62fde2b591f879778a", size = 359141, upload-time = "2024-12-01T20:33:33.79Z" },
    { url = "https://files.pythonhosted.org/packages/9a/7a/4c571597589da4cd5c14ed2a0b17ac56ec9ee7ee615013f74653169e702d/yarl-1.18.3-cp311-cp311-win32.whl", hash = "sha256:61b1a825a13bef4a5f10b1885245377d3cd0bf87cba068e1d9a88c2ae36880e1", size = 84402, upload-time = "2024-12-01T20:33:35.689Z" },
    { url = "https://files.pythonhosted.org/packages/ae/7b/8600250b3d89b625f1121d897062f629883c2f45339623b69b1747ec65fa/yarl-1.18.3-cp311-cp311-win_amd64.whl", hash = "sha256:b9d60031cf568c627d028239693fd718025719c02c9f55df0a53e587aab951b5", size = 91030, upload-time = "2024-12-01T20:33:37.511Z" },
    { url = "https://files.pythonhosted.org/packages/f5/4b/a06e0ec3d155924f77835ed2d167ebd3b211a7b0853da1cf8d8414d784ef/yarl-1.18.3-py3-none-any.whl", hash = "sha256:b57f4f58099328dfb26c6a771d09fb20dbbae81d20cfb66141251ea063bd101b", size = 45109, upload-time = "2024-12-01T20:35:20.834Z" },
]<|MERGE_RESOLUTION|>--- conflicted
+++ resolved
@@ -502,12 +502,8 @@
 [package.metadata]
 requires-dist = [
     { name = "asgiref", specifier = ">=3.8.0,<4" },
-<<<<<<< HEAD
-    { name = "bittensor", specifier = ">=9.0.0,<9.1" },
+    { name = "bittensor", specifier = ">=9.0.0,<9.2" },
     { name = "build", marker = "extra == 'fallback'" },
-=======
-    { name = "bittensor", specifier = ">=9.0.0,<9.2" },
->>>>>>> 1021c0ac
     { name = "httpx", specifier = ">=0.26.0" },
     { name = "huggingface-hub", extras = ["hf-transfer"], specifier = ">=0.26.1" },
     { name = "pydantic", specifier = ">=2.10,<3" },
