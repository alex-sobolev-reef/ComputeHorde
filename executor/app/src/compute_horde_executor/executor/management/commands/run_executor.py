--- conflicted
+++ resolved
@@ -40,8 +40,6 @@
     V0VolumesReadyRequest,
 )
 from compute_horde.transport import AbstractTransport, WSTransport
-<<<<<<< HEAD
-from compute_horde.utils import MachineSpecs
 from compute_horde_core.certificate import (
     check_endpoint,
     generate_certificate_at,
@@ -49,9 +47,7 @@
     save_public_key,
     start_nginx,
 )
-=======
 from compute_horde.utils import MachineSpecs, Timer
->>>>>>> 2fbb246c
 from compute_horde_core.output_upload import OutputUploader, OutputUploadFailed
 from compute_horde_core.volume import (
     HuggingfaceVolume,
@@ -1078,74 +1074,11 @@
     async def fail_if_execution_unsuccessful(self):
         assert self.runner.execution_result is not None, "No execution result"
 
-<<<<<<< HEAD
-            job_runner = self.JOB_RUNNER_CLASS(initial_message)
-            try:
-                logger.debug(f"Preparing for job {initial_message.job_uuid}")
-                try:
-                    await job_runner.prepare()
-                except JobError:
-                    logger.exception("Prepare error")
-                    await miner_client.send_failed_to_prepare()
-                    return
-
-                logger.debug(f"Scraping hardware specs for job {initial_message.job_uuid}")
-                specs = get_machine_specs()
-
-                await miner_client.send_ready()
-                logger.debug(f"Informed miner that I'm ready for job {initial_message.job_uuid}")
-
-                job_request = await miner_client.full_payload
-                logger.debug(f"Running job {initial_message.job_uuid}")
-
-                # start the job running process
-                result = await job_runner.start_job(job_request)
-                # if result is None:
-                if job_runner.is_streaming_job:
-                    assert job_runner.executor_certificate is not None
-                    # check that the job is ready to serve requests
-                    ip = await get_docker_container_ip(
-                        job_runner.nginx_container_name, bridge_network=True
-                    )
-                    logger.debug(f"Checking if streaming job is ready at http://{ip}/health")
-                    job_ready = await check_endpoint(
-                        f"http://{ip}/health", WAIT_FOR_STREAMING_JOB_TIMEOUT
-                    )
-                    if job_ready:
-                        logger.debug("Job ready for streaming")
-                        await miner_client.send_streaming_job_ready(
-                            certificate=job_runner.executor_certificate
-                        )
-                    else:
-                        logger.debug("Job timed out waiting to be ready for streaming")
-                        await miner_client.send_streaming_job_failed_to_prepare()
-                        job_runner.kill_job()
-
-                # wait for the job process to finish
-                result = await job_runner.wait_for_job(job_request)
-
-                result.specs = specs
-                if result.success:
-                    await miner_client.send_finished(result)
-                else:
-                    await miner_client.send_failed(result)
-            except Exception:
-                logger.error(
-                    f"Unhandled exception when working on job {initial_message.job_uuid}",
-                    exc_info=True,
-                )
-                # not deferred, because this is the end of the process, making it deferred would cause it never
-                # to be sent
-                await miner_client.send_generic_error("Unexpected error")
-            finally:
-                await job_runner.clean()
-=======
         if self.runner.execution_result.timed_out:
             raise JobError(
                 "Job container timed out during execution",
                 error_type=V0JobFailedRequest.ErrorType.TIMEOUT,
             )
->>>>>>> 2fbb246c
 
         if self.runner.execution_result.return_code != 0:
             raise JobError(
