import asyncio
import base64
import csv
<<<<<<< HEAD
import io
import json
=======
>>>>>>> 5b2162fd
import logging
import os
import pathlib
import re
import shlex
import shutil
import subprocess
import tempfile
import time
import typing

import packaging.version
import pydantic
from compute_horde.base.docker import DockerRunOptionsPreset
from compute_horde.certificate import (
    check_endpoint,
    generate_certificate_at,
    get_docker_container_ip,
    save_public_key,
    start_nginx,
)
from compute_horde.miner_client.base import (
    AbstractMinerClient,
    UnsupportedMessageReceived,
)
from compute_horde.protocol_messages import (
    ExecutorToMinerMessage,
    GenericError,
    MinerToExecutorMessage,
    V0ExecutorFailedRequest,
    V0ExecutorReadyRequest,
    V0InitialJobRequest,
    V0JobFailedRequest,
    V0JobFinishedRequest,
    V0JobRequest,
    V0MachineSpecsRequest,
    V0StreamingJobNotReadyRequest,
    V0StreamingJobReadyRequest,
)
from compute_horde.transport import AbstractTransport, WSTransport
from compute_horde.utils import MachineSpecs
from compute_horde_core.output_upload import OutputUploader, OutputUploadFailed
from compute_horde_core.volume import (
    HuggingfaceVolume,
    Volume,
    VolumeDownloader,
    VolumeDownloadFailed,
)
from django.conf import settings
from django.core.management.base import BaseCommand
from pydantic import TypeAdapter

logger = logging.getLogger(__name__)

MAX_RESULT_SIZE_IN_RESPONSE = 1_000_000  # 1 MB
TRUNCATED_RESPONSE_PREFIX_LEN = MAX_RESULT_SIZE_IN_RESPONSE // 2
TRUNCATED_RESPONSE_SUFFIX_LEN = MAX_RESULT_SIZE_IN_RESPONSE // 2
MAX_ARTIFACT_SIZE = 1_000_000
DOCKER_STOP_TIMEOUT_SECONDS = 15
INPUT_VOLUME_UNPACK_TIMEOUT_SECONDS = 60 * 15

CVE_2022_0492_TIMEOUT_SECONDS = 120
CVE_2022_0492_IMAGE = (
    "us-central1-docker.pkg.dev/twistlock-secresearch/public/can-ctr-escape-cve-2022-0492:latest"
)
# Previous CVE: CVE-2024-0132 fixed in 1.16.2
# Current CVE: CVE-2025-23359 fixed in 1.17.4
NVIDIA_CONTAINER_TOOLKIT_MINIMUM_SAFE_VERSION = packaging.version.parse("1.17.4")
NVIDIA_CONTAINER_TOOLKIT_VERSION_CHECK_TIMEOUT = 120

NGINX_CONF = """
http {
    server {
        listen 443 ssl;
        server_name localhost;

        ssl_certificate /etc/nginx/ssl/certificate.pem;
        ssl_certificate_key /etc/nginx/ssl/private_key.pem;

        ssl_client_certificate /etc/nginx/ssl/client.crt;
        ssl_verify_client on;

        location / {
            if ($ssl_client_verify != SUCCESS) { return 403; }
            proxy_pass http://CONTAINER;
        }
    }

    server {
        # this port is not public - only executor connects to it
        listen 80;
        server_name localhost;

        # for checking if job is ready to serve requests
        location /health {
            proxy_pass http://CONTAINER/health;
        }

        # for checking if nginx is running
        location /ok { return 200; }
    }
}

events {
    worker_connections 1024;
}
"""

JOB_CONTAINER_PORT = 8000
WAIT_FOR_STREAMING_JOB_TIMEOUT = 25
WAIT_FOR_NGINX_TIMEOUT = 10


class RunConfigManager:
    @classmethod
    def preset_to_docker_run_args(cls, preset: DockerRunOptionsPreset) -> list[str]:
        if settings.DEBUG_NO_GPU_MODE:
            return []
        elif preset == "none":
            return []
        elif preset == "nvidia_all":
            return ["--runtime=nvidia", "--gpus", "all"]
        else:
            raise JobError(f"Invalid preset: {preset}")


class MinerClient(AbstractMinerClient[MinerToExecutorMessage, ExecutorToMinerMessage]):
    class NotInitialized(Exception):
        pass

    def __init__(self, miner_address: str, token: str, transport: AbstractTransport | None = None):
        self.miner_address = miner_address
        self.token = token
        transport = transport or WSTransport(miner_address, self.miner_url())
        super().__init__(miner_address, transport)

        self._maybe_job_uuid: str | None = None
        loop = asyncio.get_running_loop()
        self.initial_msg = loop.create_future()
        self.initial_msg_lock = asyncio.Lock()
        self.full_payload = loop.create_future()
        self.full_payload_lock = asyncio.Lock()

    @property
    def job_uuid(self) -> str:
        if self._maybe_job_uuid is None:
            raise MinerClient.NotInitialized("Job UUID is missing")
        return self._maybe_job_uuid

    def miner_url(self) -> str:
        return f"{self.miner_address}/v0.1/executor_interface/{self.token}"

    def parse_message(self, raw_msg: str | bytes) -> MinerToExecutorMessage:
        return TypeAdapter(MinerToExecutorMessage).validate_json(raw_msg)

    async def handle_message(self, msg: MinerToExecutorMessage) -> None:
        if isinstance(msg, V0InitialJobRequest):
            await self.handle_initial_job_request(msg)
        elif isinstance(msg, V0JobRequest):
            await self.handle_job_request(msg)
        else:
            raise UnsupportedMessageReceived(msg)

    async def handle_initial_job_request(self, msg: V0InitialJobRequest):
        async with self.initial_msg_lock:
            if self.initial_msg.done():
                details = f"Received duplicate initial job request: first {self.job_uuid=} and then {msg.job_uuid=}"
                logger.error(details)
                self.deferred_send_model(GenericError(details=details))
                return
            self._maybe_job_uuid = msg.job_uuid
            logger.debug(f"Received initial job request: {msg.job_uuid=}")
            self.initial_msg.set_result(msg)

    async def handle_job_request(self, msg: V0JobRequest):
        async with self.full_payload_lock:
            if not self.initial_msg.done():
                details = f"Received job request before an initial job request {msg.job_uuid=}"
                logger.error(details)
                self.deferred_send_model(GenericError(details=details))
                return
            if self.full_payload.done():
                details = (
                    f"Received duplicate full job payload request: first "
                    f"{self.job_uuid=} and then {msg.job_uuid=}"
                )
                logger.error(details)
                self.deferred_send_model(GenericError(details=details))
                return
            logger.debug(f"Received full job payload request: {msg.job_uuid=}")
            self.full_payload.set_result(msg)

    async def send_streaming_job_ready(self, certificate: str):
        await self.send_model(
            V0StreamingJobReadyRequest(
                job_uuid=self.job_uuid, public_key=certificate, port=settings.NGINX_PORT
            )
        )

    async def send_ready(self):
        await self.send_model(V0ExecutorReadyRequest(job_uuid=self.job_uuid))

    async def send_finished(self, job_result: "JobResult"):
        if job_result.specs:
            await self.send_model(
                V0MachineSpecsRequest(
                    job_uuid=self.job_uuid,
                    specs=job_result.specs,
                )
            )
        await self.send_model(
            V0JobFinishedRequest(
                job_uuid=self.job_uuid,
                docker_process_stdout=job_result.stdout,
                docker_process_stderr=job_result.stderr,
                artifacts=job_result.artifacts,
                upload_results=job_result.upload_results,
            )
        )

    async def send_failed(self, job_result: "JobResult"):
        await self.send_model(
            V0JobFailedRequest(
                job_uuid=self.job_uuid,
                docker_process_exit_status=job_result.exit_status,
                timeout=job_result.timeout,
                docker_process_stdout=job_result.stdout,
                docker_process_stderr=job_result.stderr,
                error_type=job_result.error_type,
                error_detail=job_result.error_detail,
            )
        )

    async def send_generic_error(self, details: str):
        await self.send_model(
            GenericError(
                details=details,
            )
        )

    async def send_failed_to_prepare(self):
        await self.send_model(
            V0ExecutorFailedRequest(
                job_uuid=self.job_uuid,
            )
        )

    async def send_streaming_job_failed_to_prepare(self):
        await self.send_model(
            V0StreamingJobNotReadyRequest(
                job_uuid=self.job_uuid,
            )
        )


class JobResult(pydantic.BaseModel):
    success: bool
    exit_status: int | None
    timeout: bool
    stdout: str
    stderr: str
    artifacts: dict[str, str]
    specs: MachineSpecs | None = None
    error_type: V0JobFailedRequest.ErrorType | None = None
    error_detail: str | None = None
    upload_results: dict[str, str] | None = None


def truncate(v: str) -> str:
    if len(v) > MAX_RESULT_SIZE_IN_RESPONSE:
        return f"{v[:TRUNCATED_RESPONSE_PREFIX_LEN]} ... {v[-TRUNCATED_RESPONSE_SUFFIX_LEN:]}"
    else:
        return v


def run_cmd(cmd):
    proc = subprocess.run(cmd, shell=True, capture_output=True, check=False, text=True)
    if proc.returncode != 0:
        raise RuntimeError(
            f"run_cmd error {cmd=!r} {proc.returncode=} {proc.stdout=!r} {proc.stderr=!r}"
        )
    return proc.stdout


@typing.no_type_check
def get_machine_specs() -> MachineSpecs:
    data = {}

    data["gpu"] = {"count": 0, "details": []}
    try:
        nvidia_cmd = run_cmd(
            "docker run --rm --runtime=nvidia --gpus all ubuntu "
            "nvidia-smi --query-gpu=name,driver_version,name,memory.total,compute_cap,power.limit,clocks.gr,clocks.mem,uuid,serial --format=csv"
        )
        csv_data = csv.reader(nvidia_cmd.splitlines())
        header = [x.strip() for x in next(csv_data)]
        for row in csv_data:
            row = [x.strip() for x in row]
            gpu_data = dict(zip(header, row))
            data["gpu"]["details"].append(
                {
                    "name": gpu_data["name"],
                    "driver": gpu_data["driver_version"],
                    "capacity": gpu_data["memory.total [MiB]"].split(" ")[0],
                    "cuda": gpu_data["compute_cap"],
                    "power_limit": gpu_data["power.limit [W]"].split(" ")[0],
                    "graphics_speed": gpu_data["clocks.current.graphics [MHz]"].split(" ")[0],
                    "memory_speed": gpu_data["clocks.current.memory [MHz]"].split(" ")[0],
                    "uuid": gpu_data["uuid"].split(" ")[0],
                    "serial": gpu_data["serial"].split(" ")[0],
                }
            )
        data["gpu"]["count"] = len(data["gpu"]["details"])
    except Exception as exc:
        # print(f'Error processing scraped gpu specs: {exc}', flush=True)
        data["gpu_scrape_error"] = repr(exc)

    data["cpu"] = {"count": 0, "model": "", "clocks": []}
    try:
        lscpu_output = run_cmd("lscpu")
        data["cpu"]["model"] = re.search(r"Model name:\s*(.*)$", lscpu_output, re.M).group(1)
        data["cpu"]["count"] = int(re.search(r"CPU\(s\):\s*(.*)", lscpu_output).group(1))

        cpu_data = run_cmd('lscpu --parse=MHZ | grep -Po "^[0-9,.]*$"').splitlines()
        data["cpu"]["clocks"] = [float(x) for x in cpu_data]
    except Exception as exc:
        # print(f'Error getting cpu specs: {exc}', flush=True)
        data["cpu_scrape_error"] = repr(exc)

    data["ram"] = {}
    try:
        with open("/proc/meminfo") as f:
            meminfo = f.read()

        for name, key in [
            ("MemAvailable", "available"),
            ("MemFree", "free"),
            ("MemTotal", "total"),
        ]:
            data["ram"][key] = int(re.search(rf"^{name}:\s*(\d+)\s+kB$", meminfo, re.M).group(1))
        data["ram"]["used"] = data["ram"]["total"] - data["ram"]["free"]
    except Exception as exc:
        # print(f"Error reading /proc/meminfo; Exc: {exc}", file=sys.stderr)
        data["ram_scrape_error"] = repr(exc)

    data["hard_disk"] = {}
    try:
        disk_usage = shutil.disk_usage(".")
        data["hard_disk"] = {
            "total": disk_usage.total // 1024,  # in kiB
            "used": disk_usage.used // 1024,
            "free": disk_usage.free // 1024,
        }
    except Exception as exc:
        # print(f"Error getting disk_usage from shutil: {exc}", file=sys.stderr)
        data["hard_disk_scrape_error"] = repr(exc)

    data["os"] = ""
    try:
        data["os"] = run_cmd('lsb_release -d | grep -Po "Description:\\s*\\K.*"').strip()
    except Exception as exc:
        # print(f'Error getting os specs: {exc}', flush=True)
        data["os_scrape_error"] = repr(exc)

    return MachineSpecs(specs=data)


class JobError(Exception):
    def __init__(
        self,
        description: str,
        error_type: V0JobFailedRequest.ErrorType | None = None,
        error_detail: str | None = None,
    ):
        self.description = description
        self.error_type = error_type
        self.error_detail = error_detail


def job_container_name(docker_objects_infix: str) -> str:
    return f"ch-{docker_objects_infix}-job"


def nginx_container_name(docker_objects_infix: str) -> str:
    return f"ch-{docker_objects_infix}-nginx"


def network_name(docker_objects_infix: str) -> str:
    return f"ch-{docker_objects_infix}"


class JobRunner:
    def __init__(self, initial_job_request: V0InitialJobRequest):
        self.initial_job_request = initial_job_request
        self.full_job_request: None | V0JobRequest = None
        self.temp_dir = pathlib.Path(tempfile.mkdtemp())
        self.volume_mount_dir = self.temp_dir / "volume"
        self.output_volume_mount_dir = self.temp_dir / "output"
        self.specs_volume_mount_dir = self.temp_dir / "specs"
        self.artifacts_mount_dir = self.temp_dir / "artifacts"

        self.job_container_name = job_container_name(settings.EXECUTOR_TOKEN)
        self.nginx_container_name = nginx_container_name(settings.EXECUTOR_TOKEN)
        self.job_network_name = network_name(settings.EXECUTOR_TOKEN)
        self.process: asyncio.subprocess.Process | None = None
        self.cmd: list[str] = []

        # for streaming job
        self.is_streaming_job: bool = False
        self.executor_certificate: str | None = None
        if self.initial_job_request.streaming_details is not None:
            assert self.initial_job_request.streaming_details.executor_ip is not None
            self.nginx_dir_path, self.executor_certificate, _ = generate_certificate_at(
                alternative_name=self.initial_job_request.streaming_details.executor_ip
            )
            save_public_key(
                self.initial_job_request.streaming_details.public_key, self.nginx_dir_path
            )
            self.is_streaming_job = True

    async def cleanup_potential_old_jobs(self):
        await (
            await asyncio.create_subprocess_shell(
                f"docker kill $(docker ps -q --filter 'name={job_container_name('.*')}')"
            )
        ).communicate()
        await (
            await asyncio.create_subprocess_shell(
                f"docker kill $(docker ps -q --filter 'name={nginx_container_name('.*')}')"
            )
        ).communicate()
        await (
            await asyncio.create_subprocess_shell(
                f"docker network rm $(docker network ls -q --filter 'name={network_name('.*')}')"
            )
        ).communicate()

    async def prepare(self):
        self.volume_mount_dir.mkdir(exist_ok=True)
        self.output_volume_mount_dir.mkdir(exist_ok=True)
        self.artifacts_mount_dir.mkdir(exist_ok=True)

        logger.info("preparing in progress")

        await self.cleanup_potential_old_jobs()

        if self.initial_job_request.docker_image is not None:
            logger.info("docker pull %s", self.initial_job_request.docker_image)
            process = await asyncio.create_subprocess_exec(
                "docker",
                "pull",
                self.initial_job_request.docker_image,
                stdout=asyncio.subprocess.PIPE,
                stderr=asyncio.subprocess.PIPE,
            )
            stdout, stderr = await process.communicate()

            logger.info(stderr.decode())
            logger.info(stdout.decode())

            if process.returncode != 0:
                msg = (
                    f'"docker pull {self.initial_job_request.docker_image}" '
                    f"(job_uuid={self.initial_job_request.job_uuid})"
                    f" failed with status={process.returncode}"
                    f' stdout="{stdout.decode()}"\nstderr="{stderr.decode()}'
                )
                logger.error(msg)
                raise JobError(msg)

    async def start_job(self, job_request: V0JobRequest) -> JobResult | None:
        """
        Trigger a job to run in a Docker container.
        """
        self.full_job_request = job_request
        try:
            docker_run_options = RunConfigManager.preset_to_docker_run_args(
                job_request.docker_run_options_preset
            )
            await self.unpack_volume()
        except JobError as ex:
            logger.error("Job error: %s", ex.description)
            return JobResult(
                success=False,
                exit_status=None,
                timeout=False,
                stdout=ex.description,
                stderr="",
                artifacts={},
                error_type=ex.error_type,
                error_detail=ex.error_detail,
            )

        docker_image = job_request.docker_image
        extra_volume_flags = []
        docker_run_cmd = job_request.docker_run_cmd

        if job_request.raw_script:
            raw_script_path = self.temp_dir / "script.py"
            raw_script_path.write_text(job_request.raw_script)
            extra_volume_flags = ["-v", f"{raw_script_path.absolute().as_posix()}:/script.py"]

            if not docker_run_cmd:
                docker_run_cmd = ["python", "/script.py"]

        if not docker_image:
            logger.error(
                f"(job_uuid={self.initial_job_request.job_uuid})"
                f" could not determine Docker image to run"
            )
            return JobResult(
                success=False,
                timeout=False,
                stdout="",
                stderr="",
                artifacts={},
                exit_status=None,
            )

        job_network = "none"
        # if streaming job create a local network for it to communicate with nginx
        if self.is_streaming_job:
            logger.debug("Spinning up local network for streaming job")
            job_network = self.job_network_name
            process = await asyncio.create_subprocess_exec(
                "docker", "network", "create", "--internal", self.job_network_name
            )
            await process.wait()

        if job_request.artifacts_dir:
            extra_volume_flags += [
                "-v",
                f"{self.artifacts_mount_dir.as_posix()}/:{job_request.artifacts_dir}",
            ]

        self.cmd = [
            "docker",
            "run",
            *docker_run_options,
            "--name",
            self.job_container_name,
            "--rm",
            "--network",
            job_network,
            "-v",
            f"{self.volume_mount_dir.as_posix()}/:/volume/",
            "-v",
            f"{self.output_volume_mount_dir.as_posix()}/:/output/",
            "-v",
            f"{self.specs_volume_mount_dir.as_posix()}/:/specs/",
            *extra_volume_flags,
            docker_image,
            *docker_run_cmd,
        ]
        self.process = await asyncio.create_subprocess_exec(
            *self.cmd,
            stdout=asyncio.subprocess.PIPE,
            stderr=asyncio.subprocess.PIPE,
        )

        if self.is_streaming_job:
            logger.debug("Spinning up nginx for streaming job")
            await asyncio.sleep(1)
            try:
                # the job container ip is needed to proxy the request to the job container
                job_ip = await get_docker_container_ip(self.job_container_name)

                # update the nginx conf with the job container ip
                nginx_conf = NGINX_CONF.replace("CONTAINER", f"{job_ip}:{JOB_CONTAINER_PORT}")

                await start_nginx(
                    nginx_conf,
                    port=settings.NGINX_PORT,
                    dir_path=self.nginx_dir_path,
                    job_network=self.job_network_name,
                    container_name=self.nginx_container_name,
                    timeout=WAIT_FOR_NGINX_TIMEOUT,
                )
                logger.debug("Nginx started successfully")
            except Exception as e:
                msg = f"Failed to start Nginx: {e}"
                logger.error(msg)
                return JobResult(
                    success=False,
                    timeout=False,
                    stdout="",
                    stderr=msg,
                    exit_status=None,
                    artifacts={},
                )

        return None

    def kill_job(self):
        if self.process is not None:
            self.process.kill()

    async def wait_for_job(self, job_request: V0JobRequest) -> JobResult:
        """
        Waits for the existing job process to finish and returns the result.
        """
        if self.process is None:
            raise JobError("Job process not started")

        t1 = time.time()
        try:
            result = await asyncio.wait_for(
                self.process.communicate(), timeout=self.initial_job_request.timeout_seconds
            )
            stdout = result[0].decode()
            stderr = result[1].decode()
        except TimeoutError:
            # If the process did not finish in time, kill it
            logger.error(
                f"Process didn't finish in time, killing it, job_uuid={self.initial_job_request.job_uuid}"
            )
            self.process.kill()
            timeout = True
            exit_status = None
            stdout = (await self.process.stdout.read()).decode() if self.process.stdout else ""
            stderr = (await self.process.stderr.read()).decode() if self.process.stderr else ""
        else:
            exit_status = self.process.returncode
            timeout = False

        if self.is_streaming_job:
            # stop the associated nginx server
            try:
                await asyncio.sleep(1)
                process = await asyncio.create_subprocess_exec(
                    "docker",
                    "stop",
                    self.nginx_container_name,
                )
                try:
                    await asyncio.wait_for(process.wait(), DOCKER_STOP_TIMEOUT_SECONDS)
                except TimeoutError:
                    process.kill()
                    raise
            except Exception as e:
                logger.error(f"Failed to stop Nginx: {e}")

        # Save the streams in output volume and truncate them in response.
        with open(self.output_volume_mount_dir / "stdout.txt", "w") as f:
            f.write(stdout)
        stdout = truncate(stdout)
        with open(self.output_volume_mount_dir / "stderr.txt", "w") as f:
            f.write(stderr)
        stderr = truncate(stderr)

        success = exit_status == 0

        artifacts = {}
        for artifact_filename in os.listdir(self.artifacts_mount_dir):
            artifact_path = self.artifacts_mount_dir / artifact_filename
            if os.path.isfile(artifact_path):
                with open(artifact_path, "rb") as f:
                    content = f.read()
                artifact_size = len(content)
                if artifact_size < MAX_ARTIFACT_SIZE:
                    artifacts[f"{job_request.artifacts_dir}/{artifact_filename}"] = (
                        base64.b64encode(content).decode()
                    )
                else:
                    logger.error(f"Artifact {artifact_filename} too large: {artifact_size:,} bytes")
            else:
                logger.error(f"Directory found in artifacts: {artifact_filename}")

        upload_results = {}
        if success:
            # upload the output if requested and job succeeded
            if job_request.output_upload:
                try:
                    output_uploader = OutputUploader.for_upload_output(job_request.output_upload)
<<<<<<< HEAD
                    upload_results = await output_uploader.upload(self.output_volume_mount_dir)
=======
                    output_uploader.max_size_bytes = settings.OUTPUT_ZIP_UPLOAD_MAX_SIZE_BYTES
                    await output_uploader.upload(self.output_volume_mount_dir)
>>>>>>> 5b2162fd
                except OutputUploadFailed as ex:
                    logger.warning(
                        f"Uploading output failed for job {self.initial_job_request.job_uuid} with error: {ex!r}"
                    )
                    success = False
                    stdout = ex.description
                    stderr = ""

            time_took = time.time() - t1
            logger.info(
                f'Job "{self.initial_job_request.job_uuid}" finished successfully in {time_took:0.2f} seconds'
            )
        else:
            time_took = time.time() - t1
            logger.error(
                f'"{" ".join(self.cmd)}" (job_uuid={self.initial_job_request.job_uuid})'
                f" failed after {time_took:0.2f} seconds with status={self.process.returncode}"
                f' \nstdout="{stdout}"\nstderr="{stderr}'
            )

        return JobResult(
            success=success,
            exit_status=exit_status,
            timeout=timeout,
            stdout=stdout,
            stderr=stderr,
            artifacts=artifacts,
            upload_results=(
                {key: json.dumps(value.dict()) for key, value in upload_results.items()}
            ),
        )

    async def clean(self):
        # remove input/output directories with docker, to deal with funky file permissions
        root_for_remove = pathlib.Path("/temp_dir/")
        process = await asyncio.create_subprocess_exec(
            "docker",
            "run",
            "--rm",
            "-v",
            f"{self.temp_dir.as_posix()}/:/{root_for_remove.as_posix()}/",
            "alpine:3.19",
            "sh",
            "-c",
            f"rm -rf {shlex.quote(root_for_remove.as_posix())}/*",
            stdout=asyncio.subprocess.PIPE,
            stderr=asyncio.subprocess.PIPE,
        )
        stdout, stderr = await process.communicate()
        if process.returncode == 0:
            self.temp_dir.rmdir()
        else:
            logger.error(
                f"Failed to clean up {self.temp_dir.as_posix()}/: process exited with return code {process.returncode}\n"
                "Stdout and stderr:\n"
                f"{truncate(stdout.decode())}\n"
                f"{truncate(stderr.decode())}\n"
            )
        if self.is_streaming_job:
            process = await asyncio.create_subprocess_exec(
                "docker", "network", "rm", self.job_network_name
            )
            await process.wait()

    async def _unpack_volume(self, volume: Volume | None):
        assert str(self.volume_mount_dir) not in {"~", "/"}
        for path in self.volume_mount_dir.glob("*"):
            if path.is_file():
                path.unlink()
            elif path.is_dir():
                shutil.rmtree(path)

        if volume is not None:
            # TODO(mlech): Refactor this to not treat `HuggingfaceVolume` with a special care
            volume_downloader = VolumeDownloader.for_volume(volume)
            volume_downloader.max_size_bytes = settings.VOLUME_MAX_SIZE_BYTES
            if volume_downloader.handles_volume_type() is HuggingfaceVolume:
                if volume.token is None:
                    volume.token = settings.HF_ACCESS_TOKEN
                try:
                    await volume_downloader.download(self.volume_mount_dir)
                except VolumeDownloadFailed as exc:
                    logger.error(f"Failed to download model from Hugging Face: {exc}")
                    raise JobError(
                        str(exc),
                        V0JobFailedRequest.ErrorType.HUGGINGFACE_DOWNLOAD,
                        exc.error_detail,
                    ) from exc
            else:
                try:
                    await volume_downloader.download(self.volume_mount_dir)
                except VolumeDownloadFailed as exc:
                    raise JobError(str(exc)) from exc

        chmod_proc = await asyncio.create_subprocess_exec(
            "chmod", "-R", "777", self.temp_dir.as_posix()
        )
        assert 0 == await chmod_proc.wait()

    async def get_job_volume(self) -> Volume | None:
        initial_volume = self.initial_job_request.volume
        late_volume = self.full_job_request.volume if self.full_job_request else None

        if initial_volume and late_volume:
            raise JobError("Received multiple volumes")

        return initial_volume or late_volume

    async def unpack_volume(self):
        try:
            await asyncio.wait_for(
                self._unpack_volume(await self.get_job_volume()),
                timeout=INPUT_VOLUME_UNPACK_TIMEOUT_SECONDS,
            )
        except JobError:
            raise
        except TimeoutError as exc:
            raise JobError("Input volume downloading took too long") from exc
        except Exception as exc:
            logger.exception("error occurred during unpacking input volume")
            raise JobError("Unknown error happened while downloading input volume") from exc


class Command(BaseCommand):
    help = "Run the executor, query the miner for job details, and run the job docker"

    MINER_CLIENT_CLASS = MinerClient
    JOB_RUNNER_CLASS = JobRunner

    def handle(self, *args, **options):
        self.miner_client_for_tests = asyncio.run(self._executor_loop())

    async def is_system_safe_for_cve_2022_0492(self):
        process = await asyncio.create_subprocess_exec(
            "docker",
            "run",
            "--rm",
            CVE_2022_0492_IMAGE,
            stdout=asyncio.subprocess.PIPE,
            stderr=asyncio.subprocess.PIPE,
        )

        try:
            stdout, stderr = await asyncio.wait_for(
                process.communicate(), CVE_2022_0492_TIMEOUT_SECONDS
            )
        except TimeoutError:
            logger.error("CVE-2022-0492 check timed out")
            process.kill()
            return False

        if process.returncode != 0:
            logger.error(
                f'CVE-2022-0492 check failed: stdout="{stdout.decode()}"\nstderr="{stderr.decode()}'
            )
            return False
        expected_output = "Contained: cannot escape via CVE-2022-0492"
        if expected_output not in stdout.decode():
            logger.error(
                f'CVE-2022-0492 check failed: "{expected_output}" not in stdout.'
                f'stdout="{stdout.decode()}"\nstderr="{stderr.decode()}'
            )
            return False

        return True

    async def is_nvidia_toolkit_version_safe(self):
        process = await asyncio.create_subprocess_exec(
            "docker",
            "run",
            "--rm",
            "--privileged",
            "-v",
            "/:/host:ro",
            "-v",
            "/usr/bin:/usr/bin",
            "-v",
            "/usr/lib:/usr/lib",
            "ubuntu:latest",
            "bash",
            "-c",
            "nvidia-container-toolkit --version",
            stdout=asyncio.subprocess.PIPE,
            stderr=asyncio.subprocess.PIPE,
        )

        try:
            stdout, stderr = await asyncio.wait_for(
                process.communicate(), NVIDIA_CONTAINER_TOOLKIT_VERSION_CHECK_TIMEOUT
            )
        except TimeoutError:
            process.kill()
            logger.error("NVIDIA Container Toolkit minimum safe version check timed out")
            return False

        if process.returncode != 0:
            logger.error(
                f'NVIDIA Container Toolkit minimum safe version check failed: stdout="{stdout.decode()}"\nstderr="{stderr.decode()}'
            )
            return False
        lines = stdout.decode().splitlines()
        if not lines:
            logger.error(
                f'NVIDIA Container Toolkit minimum safe version check failed: stdout="{stdout.decode()}"\nstderr="{stderr.decode()}'
            )
            return False
        version = lines[0].rpartition(" ")[2]

        is_fixed_version = (
            packaging.version.parse(version) >= NVIDIA_CONTAINER_TOOLKIT_MINIMUM_SAFE_VERSION
        )

        if not is_fixed_version:
            logger.error(
                f"NVIDIA Container Toolkit minimum safe version check failed: "
                f'{version}" not >= {NVIDIA_CONTAINER_TOOLKIT_MINIMUM_SAFE_VERSION}'
                f'stdout="{stdout.decode()}"\nstderr="{stderr.decode()}'
            )
            return False

        return True

    async def _executor_loop(self):
        logger.debug(f"Connecting to miner: {settings.MINER_ADDRESS}")
        miner_client = self.MINER_CLIENT_CLASS(settings.MINER_ADDRESS, settings.EXECUTOR_TOKEN)
        async with miner_client:
            logger.debug(f"Connected to miner: {settings.MINER_ADDRESS}")
            initial_message: V0InitialJobRequest = await miner_client.initial_msg
            logger.debug("Checking for CVE-2022-0492 vulnerability")
            if not await self.is_system_safe_for_cve_2022_0492():
                await miner_client.send_failed_to_prepare()
                return

            if not settings.DEBUG_NO_GPU_MODE:
                logger.debug("Checking for NVIDIA Container Toolkit minimum safe version")
                if not await self.is_nvidia_toolkit_version_safe():
                    await miner_client.send_failed_to_prepare()
                    return

            job_runner = self.JOB_RUNNER_CLASS(initial_message)
            try:
                logger.debug(f"Preparing for job {initial_message.job_uuid}")
                try:
                    await job_runner.prepare()
                except JobError:
                    logger.exception("Prepare error")
                    await miner_client.send_failed_to_prepare()
                    return

                logger.debug(f"Scraping hardware specs for job {initial_message.job_uuid}")
                specs = get_machine_specs()

                await miner_client.send_ready()
                logger.debug(f"Informed miner that I'm ready for job {initial_message.job_uuid}")

                job_request = await miner_client.full_payload
                logger.debug(f"Running job {initial_message.job_uuid}")

                # start the job running process
                result = await job_runner.start_job(job_request)
                if result is None:
                    if job_runner.is_streaming_job:
                        assert job_runner.executor_certificate is not None
                        # check that the job is ready to serve requests
                        ip = await get_docker_container_ip(
                            job_runner.nginx_container_name, bridge_network=True
                        )
                        logger.debug(f"Checking if streaming job is ready at http://{ip}/health")
                        job_ready = await check_endpoint(
                            f"http://{ip}/health", WAIT_FOR_STREAMING_JOB_TIMEOUT
                        )
                        if job_ready:
                            logger.debug("Job ready for streaming")
                            await miner_client.send_streaming_job_ready(
                                certificate=job_runner.executor_certificate
                            )
                        else:
                            logger.debug("Job timed out waiting to be ready for streaming")
                            await miner_client.send_streaming_job_failed_to_prepare()
                            job_runner.kill_job()

                    # wait for the job process to finish
                    result = await job_runner.wait_for_job(job_request)

                result.specs = specs
                if result.success:
                    await miner_client.send_finished(result)
                else:
                    await miner_client.send_failed(result)
            except Exception:
                logger.error(
                    f"Unhandled exception when working on job {initial_message.job_uuid}",
                    exc_info=True,
                )
                # not deferred, because this is the end of the process, making it deferred would cause it never
                # to be sent
                await miner_client.send_generic_error("Unexpected error")
            finally:
                await job_runner.clean()

        return miner_client<|MERGE_RESOLUTION|>--- conflicted
+++ resolved
@@ -1,11 +1,7 @@
 import asyncio
 import base64
 import csv
-<<<<<<< HEAD
-import io
 import json
-=======
->>>>>>> 5b2162fd
 import logging
 import os
 import pathlib
@@ -271,7 +267,7 @@
     specs: MachineSpecs | None = None
     error_type: V0JobFailedRequest.ErrorType | None = None
     error_detail: str | None = None
-    upload_results: dict[str, str] | None = None
+    upload_results: dict[str, str]
 
 
 def truncate(v: str) -> str:
@@ -495,6 +491,7 @@
                 stdout=ex.description,
                 stderr="",
                 artifacts={},
+                upload_results={},
                 error_type=ex.error_type,
                 error_detail=ex.error_detail,
             )
@@ -522,6 +519,7 @@
                 stdout="",
                 stderr="",
                 artifacts={},
+                upload_results={},
                 exit_status=None,
             )
 
@@ -595,6 +593,7 @@
                     stderr=msg,
                     exit_status=None,
                     artifacts={},
+                    upload_results={},
                 )
 
         return None
@@ -680,12 +679,8 @@
             if job_request.output_upload:
                 try:
                     output_uploader = OutputUploader.for_upload_output(job_request.output_upload)
-<<<<<<< HEAD
+                    output_uploader.max_size_bytes = settings.OUTPUT_ZIP_UPLOAD_MAX_SIZE_BYTES
                     upload_results = await output_uploader.upload(self.output_volume_mount_dir)
-=======
-                    output_uploader.max_size_bytes = settings.OUTPUT_ZIP_UPLOAD_MAX_SIZE_BYTES
-                    await output_uploader.upload(self.output_volume_mount_dir)
->>>>>>> 5b2162fd
                 except OutputUploadFailed as ex:
                     logger.warning(
                         f"Uploading output failed for job {self.initial_job_request.job_uuid} with error: {ex!r}"
